--- conflicted
+++ resolved
@@ -11,8 +11,8 @@
 eth2_config = { workspace = true }
 
 [dev-dependencies]
-<<<<<<< HEAD
 tempfile = { workspace = true }
+tokio = { workspace = true }
 
 [dependencies]
 serde_yaml = { workspace = true }
@@ -27,23 +27,4 @@
 sensitive_url = { workspace = true }
 slog = { workspace = true }
 logging = { workspace = true }
-=======
-tempfile = "3.1.0"
-tokio = "1.14.0"
-
-[dependencies]
-serde_yaml = "0.8.13"
-types = { path = "../../consensus/types" }
-ethereum_ssz = "0.5.0"
-eth2_config = { path = "../eth2_config" }
-discv5 = "0.3.1"
-reqwest = { version = "0.11.0", features = ["blocking"] }
-pretty_reqwest_error = { path = "../pretty_reqwest_error" }
-sha2 = "0.10"
-url = "2.2.2"
-sensitive_url = { path = "../sensitive_url" }
-slog = "2.5.2"
-logging = { path = "../logging" }
-futures = "0.3.7"
-bytes = "1.1.0"
->>>>>>> 0074a3b5
+bytes = { workspace = true }