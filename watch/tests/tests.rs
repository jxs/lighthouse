--- conflicted
+++ resolved
@@ -31,18 +31,6 @@
     updater::{handler::*, run_updater, Config as UpdaterConfig, WatchSpec},
 };
 
-<<<<<<< HEAD
-use log::error;
-use std::collections::HashMap;
-use std::env;
-use std::net::SocketAddr;
-use std::time::Duration;
-use tokio::{runtime, task::JoinHandle};
-use tokio_postgres::{config::Config as PostgresConfig, Client, NoTls};
-use unused_port::unused_tcp4_port;
-
-use testcontainers::{clients::Cli, core::WaitFor, Image, RunnableImage};
-
 #[derive(Debug)]
 pub struct Postgres(HashMap<String, String>);
 
@@ -67,32 +55,6 @@
         "11-alpine".to_owned()
     }
 
-=======
-#[derive(Debug)]
-pub struct Postgres(HashMap<String, String>);
-
-impl Default for Postgres {
-    fn default() -> Self {
-        let mut env_vars = HashMap::new();
-        env_vars.insert("POSTGRES_DB".to_owned(), "postgres".to_owned());
-        env_vars.insert("POSTGRES_HOST_AUTH_METHOD".into(), "trust".into());
-
-        Self(env_vars)
-    }
-}
-
-impl Image for Postgres {
-    type Args = ();
-
-    fn name(&self) -> String {
-        "postgres".to_owned()
-    }
-
-    fn tag(&self) -> String {
-        "11-alpine".to_owned()
-    }
-
->>>>>>> f284e0e2
     fn ready_conditions(&self) -> Vec<WaitFor> {
         vec![WaitFor::message_on_stderr(
             "database system is ready to accept connections",
