--- conflicted
+++ resolved
@@ -321,32 +321,6 @@
     );
 }
 
-<<<<<<< HEAD
-pub fn update_bandwidth_metrics(bandwidth: &AggregatedBandwidthSinks) {
-    set_counter_vec_by(
-        &LIBP2P_BYTES,
-        &["inbound", "tcp"],
-        bandwidth.total_tcp_inbound(),
-    );
-    set_counter_vec_by(
-        &LIBP2P_BYTES,
-        &["outbound", "tcp"],
-        bandwidth.total_tcp_outbound(),
-    );
-    set_counter_vec_by(
-        &LIBP2P_BYTES,
-        &["inbound", "quic"],
-        bandwidth.total_quic_inbound(),
-    );
-    set_counter_vec_by(
-        &LIBP2P_BYTES,
-        &["outbound", "quic"],
-        bandwidth.total_quic_outbound(),
-    );
-}
-
-=======
->>>>>>> 8fb69898
 pub fn register_finality_update_error(error: &LightClientFinalityUpdateError) {
     inc_counter_vec(&GOSSIP_FINALITY_UPDATE_ERRORS_PER_TYPE, &[error.as_ref()]);
 }
