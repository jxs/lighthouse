//! This module handles incoming network messages.
//!
//! It routes the messages to appropriate services.
//! It handles requests at the application layer in its associated processor and directs
//! syncing-related responses to the Sync manager.
#![allow(clippy::unit_arg)]

mod processor;

use crate::error;
use crate::service::{NetworkMessage, RequestId};
use beacon_chain::{BeaconChain, BeaconChainTypes};
use futures::prelude::*;
use lighthouse_network::{
    MessageId, NetworkGlobals, PeerId, PeerRequestId, PubsubMessage, Request, Response,
};
use processor::Processor;
use slog::{debug, o, trace};
use std::sync::Arc;
use tokio::sync::mpsc;
use tokio_stream::wrappers::UnboundedReceiverStream;
use types::EthSpec;

/// Handles messages received from the network and client and organises syncing. This
/// functionality of this struct is to validate an decode messages from the network before
/// passing them to the internal message processor. The message processor spawns a syncing thread
/// which manages which blocks need to be requested and processed.
pub struct Router<T: BeaconChainTypes> {
    /// Access to the peer db.
    network_globals: Arc<NetworkGlobals<T::EthSpec>>,
    /// Processes validated and decoded messages from the network. Has direct access to the
    /// sync manager.
    processor: Processor<T>,
    /// The `Router` logger.
    log: slog::Logger,
}

/// Types of messages the handler can receive.
#[derive(Debug)]
pub enum RouterMessage<T: EthSpec> {
    /// We have initiated a connection to a new peer.
    PeerDialed(PeerId),
    /// Peer has disconnected,
    PeerDisconnected(PeerId),
    /// An RPC request has been received.
    RPCRequestReceived {
        peer_id: PeerId,
        id: PeerRequestId,
        request: Request,
    },
    /// An RPC response has been received.
    RPCResponseReceived {
        peer_id: PeerId,
        request_id: RequestId,
        response: Response<T>,
    },
    /// An RPC request failed
    RPCFailed {
        peer_id: PeerId,
        request_id: RequestId,
    },
    /// A gossip message has been received. The fields are: message id, the peer that sent us this
    /// message, the message itself and a bool which indicates if the message should be processed
    /// by the beacon chain after successful verification.
    PubsubMessage(MessageId, PeerId, PubsubMessage<T>, bool),
    /// The peer manager has requested we re-status a peer.
    StatusPeer(PeerId),
}

impl<T: BeaconChainTypes> Router<T> {
    /// Initializes and runs the Router.
    pub fn spawn(
        beacon_chain: Arc<BeaconChain<T>>,
        network_globals: Arc<NetworkGlobals<T::EthSpec>>,
        network_send: mpsc::UnboundedSender<NetworkMessage<T::EthSpec>>,
        executor: task_executor::TaskExecutor,
        log: slog::Logger,
    ) -> error::Result<mpsc::UnboundedSender<RouterMessage<T::EthSpec>>> {
        let message_handler_log = log.new(o!("service"=> "router"));
        trace!(message_handler_log, "Service starting");

        let (handler_send, handler_recv) = mpsc::unbounded_channel();

        // Initialise a message instance, which itself spawns the syncing thread.
        let processor = Processor::new(
            executor.clone(),
            beacon_chain,
            network_globals.clone(),
            network_send,
            &log,
        );

        // generate the Message handler
        let mut handler = Router {
            network_globals,
            processor,
            log: message_handler_log,
        };

        // spawn handler task and move the message handler instance into the spawned thread
        executor.spawn(
            async move {
                debug!(log, "Network message router started");
                UnboundedReceiverStream::new(handler_recv)
                    .for_each(move |msg| future::ready(handler.handle_message(msg)))
                    .await;
            },
            "router",
        );

        Ok(handler_send)
    }

    /// Handle all messages incoming from the network service.
    fn handle_message(&mut self, message: RouterMessage<T::EthSpec>) {
        match message {
            // we have initiated a connection to a peer or the peer manager has requested a
            // re-status
            RouterMessage::PeerDialed(peer_id) | RouterMessage::StatusPeer(peer_id) => {
                self.processor.send_status(peer_id);
            }
            // A peer has disconnected
            RouterMessage::PeerDisconnected(peer_id) => {
                self.processor.on_disconnect(peer_id);
            }
            RouterMessage::RPCRequestReceived {
                peer_id,
                id,
                request,
            } => {
                self.handle_rpc_request(peer_id, id, request);
            }
            RouterMessage::RPCResponseReceived {
                peer_id,
                request_id,
                response,
            } => {
                self.handle_rpc_response(peer_id, request_id, response);
            }
            RouterMessage::RPCFailed {
                peer_id,
                request_id,
            } => {
                self.processor.on_rpc_error(peer_id, request_id);
            }
            RouterMessage::PubsubMessage(id, peer_id, gossip, should_process) => {
                self.handle_gossip(id, peer_id, gossip, should_process);
            }
        }
    }

    /* RPC - Related functionality */

    /// A new RPC request has been received from the network.
    fn handle_rpc_request(&mut self, peer_id: PeerId, id: PeerRequestId, request: Request) {
        if !self.network_globals.peers.read().is_connected(&peer_id) {
            debug!(self.log, "Dropping request of disconnected peer"; "peer_id" => %peer_id, "request" => ?request);
            return;
        }
        match request {
            Request::Status(status_message) => {
                self.processor
                    .on_status_request(peer_id, id, status_message)
            }
            Request::BlocksByRange(request) => self
                .processor
                .on_blocks_by_range_request(peer_id, id, request),
            Request::BlocksByRoot(request) => self
                .processor
                .on_blocks_by_root_request(peer_id, id, request),
            Request::BlobsByRange(request) => self
                .processor
                .on_blobs_by_range_request(peer_id, id, request),
            Request::LightClientBootstrap(request) => self
                .processor
                .on_lightclient_bootstrap(peer_id, id, request),
        }
    }

    /// An RPC response has been received from the network.
    // we match on id and ignore responses past the timeout.
    fn handle_rpc_response(
        &mut self,
        peer_id: PeerId,
        request_id: RequestId,
        response: Response<T::EthSpec>,
    ) {
        // an error could have occurred.
        match response {
            Response::Status(status_message) => {
                self.processor.on_status_response(peer_id, status_message);
            }
            Response::BlocksByRange(beacon_block) => {
                self.processor
                    .on_blocks_by_range_response(peer_id, request_id, beacon_block);
            }
            Response::BlocksByRoot(beacon_block) => {
                self.processor
                    .on_blocks_by_root_response(peer_id, request_id, beacon_block);
            }
            Response::BlobsByRange(beacon_blob) => {
                self.processor
                    .on_blobs_by_range_response(peer_id, request_id, beacon_blob);
            }
            Response::LightClientBootstrap(_) => unreachable!(),
        }
    }

    /// Handle RPC messages.
    /// Note: `should_process` is currently only useful for the `Attestation` variant.
    /// if `should_process` is `false`, we only propagate the message on successful verification,
    /// else, we propagate **and** import into the beacon chain.
    fn handle_gossip(
        &mut self,
        id: MessageId,
        peer_id: PeerId,
        gossip_message: PubsubMessage<T::EthSpec>,
        should_process: bool,
    ) {
        match gossip_message {
            // Attestations should never reach the router.
            PubsubMessage::AggregateAndProofAttestation(aggregate_and_proof) => {
                self.processor
                    .on_aggregated_attestation_gossip(id, peer_id, *aggregate_and_proof);
            }
            PubsubMessage::Attestation(subnet_attestation) => {
                self.processor.on_unaggregated_attestation_gossip(
                    id,
                    peer_id,
                    subnet_attestation.1.clone(),
                    subnet_attestation.0,
                    should_process,
                );
            }
            PubsubMessage::BeaconBlock(block) => {
                self.processor.on_block_gossip(
                    id,
                    peer_id,
                    self.network_globals.client(&peer_id),
                    block,
                );
            }
            PubsubMessage::BeaconBlockAndBlobsSidecars(block_and_blobs) => {
                self.processor.on_block_and_blobs_sidecar_gossip(
                    id,
                    peer_id,
                    self.network_globals.client(&peer_id),
                    block_and_blobs,
                );
            }
            PubsubMessage::VoluntaryExit(exit) => {
                debug!(self.log, "Received a voluntary exit"; "peer_id" => %peer_id);
                self.processor.on_voluntary_exit_gossip(id, peer_id, exit);
            }
            PubsubMessage::ProposerSlashing(proposer_slashing) => {
                debug!(
                    self.log,
                    "Received a proposer slashing";
                    "peer_id" => %peer_id
                );
                self.processor
                    .on_proposer_slashing_gossip(id, peer_id, proposer_slashing);
            }
            PubsubMessage::AttesterSlashing(attester_slashing) => {
                debug!(
                    self.log,
                    "Received a attester slashing";
                    "peer_id" => %peer_id
                );
                self.processor
                    .on_attester_slashing_gossip(id, peer_id, attester_slashing);
            }
            PubsubMessage::SignedContributionAndProof(contribution_and_proof) => {
                trace!(
                    self.log,
                    "Received sync committee aggregate";
                    "peer_id" => %peer_id
                );
                self.processor.on_sync_committee_contribution_gossip(
                    id,
                    peer_id,
                    *contribution_and_proof,
                );
            }
            PubsubMessage::SyncCommitteeMessage(sync_committtee_msg) => {
                trace!(
                    self.log,
                    "Received sync committee signature";
                    "peer_id" => %peer_id
                );
                self.processor.on_sync_committee_signature_gossip(
                    id,
                    peer_id,
                    sync_committtee_msg.1,
                    sync_committtee_msg.0,
                );
            }
<<<<<<< HEAD
            PubsubMessage::BlsToExecutionChange(bls_to_execution_change) => {
                trace!(
                    self.log,
                    "Received BLS to execution change";
                    "peer_id" => %peer_id
                );
                self.processor.on_bls_to_execution_change_gossip(
                    id,
                    peer_id,
                    bls_to_execution_change,
=======
            PubsubMessage::LightClientFinalityUpdate(light_client_finality_update) => {
                trace!(
                    self.log,
                    "Received light client finality update";
                    "peer_id" => %peer_id
                );
                self.processor.on_light_client_finality_update_gossip(
                    id,
                    peer_id,
                    light_client_finality_update,
                );
            }
            PubsubMessage::LightClientOptimisticUpdate(light_client_optimistic_update) => {
                trace!(
                    self.log,
                    "Received light client optimistic update";
                    "peer_id" => %peer_id
                );
                self.processor.on_light_client_optimistic_update_gossip(
                    id,
                    peer_id,
                    light_client_optimistic_update,
>>>>>>> 775d2222
                );
            }
        }
    }
}<|MERGE_RESOLUTION|>--- conflicted
+++ resolved
@@ -295,7 +295,6 @@
                     sync_committtee_msg.0,
                 );
             }
-<<<<<<< HEAD
             PubsubMessage::BlsToExecutionChange(bls_to_execution_change) => {
                 trace!(
                     self.log,
@@ -306,7 +305,8 @@
                     id,
                     peer_id,
                     bls_to_execution_change,
-=======
+                );
+            }
             PubsubMessage::LightClientFinalityUpdate(light_client_finality_update) => {
                 trace!(
                     self.log,
@@ -329,7 +329,6 @@
                     id,
                     peer_id,
                     light_client_optimistic_update,
->>>>>>> 775d2222
                 );
             }
         }
