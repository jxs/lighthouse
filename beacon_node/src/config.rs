use beacon_chain::chain_config::{
    DisallowedReOrgOffsets, ReOrgThreshold, DEFAULT_PREPARE_PAYLOAD_LOOKAHEAD_FACTOR,
    DEFAULT_RE_ORG_MAX_EPOCHS_SINCE_FINALIZATION, DEFAULT_RE_ORG_THRESHOLD,
};
use beacon_chain::TrustedSetup;
use clap::ArgMatches;
use clap_utils::flags::DISABLE_MALLOC_TUNING_FLAG;
use clap_utils::parse_required;
use client::{ClientConfig, ClientGenesis};
use directory::{DEFAULT_BEACON_NODE_DIR, DEFAULT_NETWORK_DIR, DEFAULT_ROOT_DIR};
use environment::RuntimeContext;
use execution_layer::DEFAULT_JWT_FILE;
use genesis::Eth1Endpoint;
use http_api::TlsConfig;
use lighthouse_network::ListenAddress;
use lighthouse_network::{multiaddr::Protocol, Enr, Multiaddr, NetworkConfig, PeerIdSerialized};
use sensitive_url::SensitiveUrl;
use slog::{info, warn, Logger};
use std::cmp;
use std::cmp::max;
use std::fmt::Debug;
use std::fs;
use std::net::Ipv6Addr;
use std::net::{IpAddr, Ipv4Addr, ToSocketAddrs};
use std::path::{Path, PathBuf};
use std::str::FromStr;
use std::time::Duration;
use types::{Checkpoint, Epoch, EthSpec, Hash256, PublicKeyBytes, GRAFFITI_BYTES_LEN};

/// Gets the fully-initialized global client.
///
/// The top-level `clap` arguments should be provided as `cli_args`.
///
/// The output of this function depends primarily upon the given `cli_args`, however it's behaviour
/// may be influenced by other external services like the contents of the file system or the
/// response of some remote server.
pub fn get_config<E: EthSpec>(
    cli_args: &ArgMatches,
    context: &RuntimeContext<E>,
) -> Result<ClientConfig, String> {
    let spec = &context.eth2_config.spec;
    let log = context.log();

    let mut client_config = ClientConfig::default();

    // Update the client's data directory
    client_config.set_data_dir(get_data_dir(cli_args));

    // If necessary, remove any existing database and configuration
    if client_config.data_dir().exists() && cli_args.is_present("purge-db") {
        // Remove the chain_db.
        let chain_db = client_config.get_db_path();
        if chain_db.exists() {
            fs::remove_dir_all(chain_db)
                .map_err(|err| format!("Failed to remove chain_db: {}", err))?;
        }

        // Remove the freezer db.
        let freezer_db = client_config.get_freezer_db_path();
        if freezer_db.exists() {
            fs::remove_dir_all(freezer_db)
                .map_err(|err| format!("Failed to remove freezer_db: {}", err))?;
        }
    }

    // Create `datadir` and any non-existing parent directories.
    fs::create_dir_all(client_config.data_dir())
        .map_err(|e| format!("Failed to create data dir: {}", e))?;

    // logs the chosen data directory
    let mut log_dir = client_config.data_dir().clone();
    // remove /beacon from the end
    log_dir.pop();
    info!(log, "Data directory initialised"; "datadir" => log_dir.into_os_string().into_string().expect("Datadir should be a valid os string"));

    /*
     * Networking
     */

    let data_dir_ref = client_config.data_dir().clone();

    set_network_config(&mut client_config.network, cli_args, &data_dir_ref, log)?;

    /*
     * Staking flag
     * Note: the config values set here can be overwritten by other more specific cli params
     */

    if cli_args.is_present("staking") {
        client_config.http_api.enabled = true;
        client_config.sync_eth1_chain = true;
    }

    /*
     * Http API server
     */

    if cli_args.is_present("http") {
        client_config.http_api.enabled = true;
    }

    if let Some(address) = cli_args.value_of("http-address") {
        client_config.http_api.listen_addr = address
            .parse::<IpAddr>()
            .map_err(|_| "http-address is not a valid IP address.")?;
    }

    if let Some(port) = cli_args.value_of("http-port") {
        client_config.http_api.listen_port = port
            .parse::<u16>()
            .map_err(|_| "http-port is not a valid u16.")?;
    }

    if let Some(allow_origin) = cli_args.value_of("http-allow-origin") {
        // Pre-validate the config value to give feedback to the user on node startup, instead of
        // as late as when the first API response is produced.
        hyper::header::HeaderValue::from_str(allow_origin)
            .map_err(|_| "Invalid allow-origin value")?;

        client_config.http_api.allow_origin = Some(allow_origin.to_string());
    }

    if cli_args.is_present("http-disable-legacy-spec") {
        warn!(
            log,
            "The flag --http-disable-legacy-spec is deprecated and will be removed"
        );
    }

    if let Some(fork_name) = clap_utils::parse_optional(cli_args, "http-spec-fork")? {
        client_config.http_api.spec_fork_name = Some(fork_name);
    }

    if cli_args.is_present("http-enable-tls") {
        client_config.http_api.tls_config = Some(TlsConfig {
            cert: cli_args
                .value_of("http-tls-cert")
                .ok_or("--http-tls-cert was not provided.")?
                .parse::<PathBuf>()
                .map_err(|_| "http-tls-cert is not a valid path name.")?,
            key: cli_args
                .value_of("http-tls-key")
                .ok_or("--http-tls-key was not provided.")?
                .parse::<PathBuf>()
                .map_err(|_| "http-tls-key is not a valid path name.")?,
        });
    }

    if cli_args.is_present("http-allow-sync-stalled") {
        client_config.http_api.allow_sync_stalled = true;
    }

    client_config.http_api.sse_capacity_multiplier =
        parse_required(cli_args, "http-sse-capacity-multiplier")?;

    client_config.http_api.enable_beacon_processor =
        parse_required(cli_args, "http-enable-beacon-processor")?;

    if let Some(cache_size) = clap_utils::parse_optional(cli_args, "shuffling-cache-size")? {
        client_config.chain.shuffling_cache_size = cache_size;
    }

    /*
     * Prometheus metrics HTTP server
     */

    if cli_args.is_present("metrics") {
        client_config.http_metrics.enabled = true;
    }

    if let Some(address) = cli_args.value_of("metrics-address") {
        client_config.http_metrics.listen_addr = address
            .parse::<IpAddr>()
            .map_err(|_| "metrics-address is not a valid IP address.")?;
    }

    if let Some(port) = cli_args.value_of("metrics-port") {
        client_config.http_metrics.listen_port = port
            .parse::<u16>()
            .map_err(|_| "metrics-port is not a valid u16.")?;
    }

    if let Some(allow_origin) = cli_args.value_of("metrics-allow-origin") {
        // Pre-validate the config value to give feedback to the user on node startup, instead of
        // as late as when the first API response is produced.
        hyper::header::HeaderValue::from_str(allow_origin)
            .map_err(|_| "Invalid allow-origin value")?;

        client_config.http_metrics.allow_origin = Some(allow_origin.to_string());
    }

    /*
     * Explorer metrics
     */
    if let Some(monitoring_endpoint) = cli_args.value_of("monitoring-endpoint") {
        let update_period_secs =
            clap_utils::parse_optional(cli_args, "monitoring-endpoint-period")?;

        client_config.monitoring_api = Some(monitoring_api::Config {
            db_path: None,
            freezer_db_path: None,
            update_period_secs,
            monitoring_endpoint: monitoring_endpoint.to_string(),
        });
    }

    // Log a warning indicating an open HTTP server if it wasn't specified explicitly
    // (e.g. using the --staking flag).
    if cli_args.is_present("staking") {
        warn!(
            log,
            "Running HTTP server on port {}", client_config.http_api.listen_port
        );
    }

    // Do not scrape for malloc metrics if we've disabled tuning malloc as it may cause panics.
    if cli_args.is_present(DISABLE_MALLOC_TUNING_FLAG) {
        client_config.http_metrics.allocator_metrics_enabled = false;
    }

    /*
     * Eth1
     */

    // When present, use an eth1 backend that generates deterministic junk.
    //
    // Useful for running testnets without the overhead of a deposit contract.
    if cli_args.is_present("dummy-eth1") {
        client_config.dummy_eth1_backend = true;
    }

    // When present, attempt to sync to an eth1 node.
    //
    // Required for block production.
    if cli_args.is_present("eth1") {
        client_config.sync_eth1_chain = true;
    }

    // Defines the URL to reach the eth1 node.
    if let Some(endpoint) = cli_args.value_of("eth1-endpoint") {
        warn!(
            log,
            "The --eth1-endpoint flag is deprecated";
            "msg" => "please use --eth1-endpoints instead"
        );
        client_config.sync_eth1_chain = true;

        let endpoint = SensitiveUrl::parse(endpoint)
            .map_err(|e| format!("eth1-endpoint was an invalid URL: {:?}", e))?;
        client_config.eth1.endpoint = Eth1Endpoint::NoAuth(endpoint);
    } else if let Some(endpoint) = cli_args.value_of("eth1-endpoints") {
        client_config.sync_eth1_chain = true;
        let endpoint = SensitiveUrl::parse(endpoint)
            .map_err(|e| format!("eth1-endpoints contains an invalid URL {:?}", e))?;
        client_config.eth1.endpoint = Eth1Endpoint::NoAuth(endpoint);
    }

    if let Some(val) = cli_args.value_of("eth1-blocks-per-log-query") {
        client_config.eth1.blocks_per_log_query = val
            .parse()
            .map_err(|_| "eth1-blocks-per-log-query is not a valid integer".to_string())?;
    }

    if cli_args.is_present("eth1-purge-cache") {
        client_config.eth1.purge_cache = true;
    }

    if let Some(follow_distance) =
        clap_utils::parse_optional(cli_args, "eth1-cache-follow-distance")?
    {
        client_config.eth1.cache_follow_distance = Some(follow_distance);
    }

    if cli_args.is_present("merge") {
        if cli_args.is_present("execution-endpoint") {
            warn!(
                log,
                "The --merge flag is deprecated";
                "info" => "the --execution-endpoint flag automatically enables this feature"
            )
        } else {
            return Err("The --merge flag is deprecated. \
                Supply a value to --execution-endpoint instead."
                .into());
        }
    }

    if let Some(endpoints) = cli_args.value_of("execution-endpoint") {
        let mut el_config = execution_layer::Config::default();

        // Always follow the deposit contract when there is an execution endpoint.
        //
        // This is wasteful for non-staking nodes as they have no need to process deposit contract
        // logs and build an "eth1" cache. The alternative is to explicitly require the `--eth1` or
        // `--staking` flags, however that poses a risk to stakers since they cannot produce blocks
        // without "eth1".
        //
        // The waste for non-staking nodes is relatively small so we err on the side of safety for
        // stakers. The merge is already complicated enough.
        client_config.sync_eth1_chain = true;

        // Parse a single execution endpoint, logging warnings if multiple endpoints are supplied.
        let execution_endpoint =
            parse_only_one_value(endpoints, SensitiveUrl::parse, "--execution-endpoint", log)?;

        // JWTs are required if `--execution-endpoint` is supplied. They can be either passed via
        // file_path or directly as string.

        let secret_file: PathBuf;
        // Parse a single JWT secret from a given file_path, logging warnings if multiple are supplied.
        if let Some(secret_files) = cli_args.value_of("execution-jwt") {
            secret_file =
                parse_only_one_value(secret_files, PathBuf::from_str, "--execution-jwt", log)?;

        // Check if the JWT secret key is passed directly via cli flag and persist it to the default
        // file location.
        } else if let Some(jwt_secret_key) = cli_args.value_of("execution-jwt-secret-key") {
            use std::fs::File;
            use std::io::Write;
            secret_file = client_config.data_dir().join(DEFAULT_JWT_FILE);
            let mut jwt_secret_key_file = File::create(secret_file.clone())
                .map_err(|e| format!("Error while creating jwt_secret_key file: {:?}", e))?;
            jwt_secret_key_file
                .write_all(jwt_secret_key.as_bytes())
                .map_err(|e| {
                    format!(
                        "Error occured while writing to jwt_secret_key file: {:?}",
                        e
                    )
                })?;
        } else {
            return Err("Error! Please set either --execution-jwt file_path or --execution-jwt-secret-key directly via cli when using --execution-endpoint".to_string());
        }

        // Parse and set the payload builder, if any.
        if let Some(endpoint) = cli_args.value_of("builder") {
            let payload_builder =
                parse_only_one_value(endpoint, SensitiveUrl::parse, "--builder", log)?;
            el_config.builder_url = Some(payload_builder);

            el_config.builder_user_agent =
                clap_utils::parse_optional(cli_args, "builder-user-agent")?;
        }

        // Set config values from parse values.
        el_config.secret_files = vec![secret_file.clone()];
        el_config.execution_endpoints = vec![execution_endpoint.clone()];
        el_config.suggested_fee_recipient =
            clap_utils::parse_optional(cli_args, "suggested-fee-recipient")?;
        el_config.jwt_id = clap_utils::parse_optional(cli_args, "execution-jwt-id")?;
        el_config.jwt_version = clap_utils::parse_optional(cli_args, "execution-jwt-version")?;
        el_config.default_datadir = client_config.data_dir().clone();
        el_config.builder_profit_threshold =
            clap_utils::parse_required(cli_args, "builder-profit-threshold")?;
<<<<<<< HEAD
        el_config.ignore_builder_override_suggestion_threshold =
            clap_utils::parse_required(cli_args, "ignore-builder-override-suggestion-threshold")?;
=======
        el_config.always_prefer_builder_payload =
            cli_args.is_present("always-prefer-builder-payload");

>>>>>>> f92b856c
        let execution_timeout_multiplier =
            clap_utils::parse_required(cli_args, "execution-timeout-multiplier")?;
        el_config.execution_timeout_multiplier = Some(execution_timeout_multiplier);

        // If `--execution-endpoint` is provided, we should ignore any `--eth1-endpoints` values and
        // use `--execution-endpoint` instead. Also, log a deprecation warning.
        if cli_args.is_present("eth1-endpoints") || cli_args.is_present("eth1-endpoint") {
            warn!(
                log,
                "Ignoring --eth1-endpoints flag";
                "info" => "the value for --execution-endpoint will be used instead. \
                    --eth1-endpoints has been deprecated for post-merge configurations"
            );
        }
        client_config.eth1.endpoint = Eth1Endpoint::Auth {
            endpoint: execution_endpoint,
            jwt_path: secret_file,
            jwt_id: el_config.jwt_id.clone(),
            jwt_version: el_config.jwt_version.clone(),
        };

        // Store the EL config in the client config.
        client_config.execution_layer = Some(el_config);
    }

    // 4844 params
    client_config.trusted_setup = context
        .eth2_network_config
        .as_ref()
        .and_then(|config| config.kzg_trusted_setup.clone());

    // Override default trusted setup file if required
    // TODO: consider removing this when we get closer to launch
    if let Some(trusted_setup_file_path) = cli_args.value_of("trusted-setup-file-override") {
        let file = std::fs::File::open(trusted_setup_file_path)
            .map_err(|e| format!("Failed to open trusted setup file: {}", e))?;
        let trusted_setup: TrustedSetup = serde_json::from_reader(file)
            .map_err(|e| format!("Unable to read trusted setup file: {}", e))?;
        client_config.trusted_setup = Some(trusted_setup);
    }

    if let Some(freezer_dir) = cli_args.value_of("freezer-dir") {
        client_config.freezer_db_path = Some(PathBuf::from(freezer_dir));
    }

    if let Some(blobs_db_dir) = cli_args.value_of("blobs-dir") {
        client_config.blobs_db_path = Some(PathBuf::from(blobs_db_dir));
    }

    let (sprp, sprp_explicit) = get_slots_per_restore_point::<E>(cli_args)?;
    client_config.store.slots_per_restore_point = sprp;
    client_config.store.slots_per_restore_point_set_explicitly = sprp_explicit;

    if let Some(block_cache_size) = cli_args.value_of("block-cache-size") {
        client_config.store.block_cache_size = block_cache_size
            .parse()
            .map_err(|_| "block-cache-size is not a valid integer".to_string())?;
    }

    if let Some(historic_state_cache_size) = cli_args.value_of("historic-state-cache-size") {
        client_config.store.historic_state_cache_size = historic_state_cache_size
            .parse()
            .map_err(|_| "historic-state-cache-size is not a valid integer".to_string())?;
    }

    client_config.store.compact_on_init = cli_args.is_present("compact-db");
    if let Some(compact_on_prune) = cli_args.value_of("auto-compact-db") {
        client_config.store.compact_on_prune = compact_on_prune
            .parse()
            .map_err(|_| "auto-compact-db takes a boolean".to_string())?;
    }

    if let Some(prune_payloads) = clap_utils::parse_optional(cli_args, "prune-payloads")? {
        client_config.store.prune_payloads = prune_payloads;
    }

    if let Some(epochs_per_migration) =
        clap_utils::parse_optional(cli_args, "epochs-per-migration")?
    {
        client_config.chain.epochs_per_migration = epochs_per_migration;
    }

    if let Some(prune_blobs) = clap_utils::parse_optional(cli_args, "prune-blobs")? {
        client_config.store.prune_blobs = prune_blobs;
    }

    if let Some(epochs_per_blob_prune) =
        clap_utils::parse_optional(cli_args, "epochs-per-blob-prune")?
    {
        client_config.store.epochs_per_blob_prune = epochs_per_blob_prune;
    }

    if let Some(blob_prune_margin_epochs) =
        clap_utils::parse_optional(cli_args, "blob-prune-margin-epochs")?
    {
        client_config.store.blob_prune_margin_epochs = blob_prune_margin_epochs;
    }

    /*
     * Zero-ports
     *
     * Replaces previously set flags.
     * Libp2p and discovery ports are set explicitly by selecting
     * a random free port so that we aren't needlessly updating ENR
     * from lighthouse.
     * Discovery address is set to localhost by default.
     */
    if cli_args.is_present("zero-ports") {
        client_config.http_api.listen_port = 0;
        client_config.http_metrics.listen_port = 0;
    }

    /*
     * Load the eth2 network dir to obtain some additional config values.
     */
    let eth2_network_config = context
        .eth2_network_config
        .as_ref()
        .ok_or("Context is missing eth2 network config")?;

    client_config.eth1.deposit_contract_address = format!("{:?}", spec.deposit_contract_address);
    client_config.eth1.deposit_contract_deploy_block =
        eth2_network_config.deposit_contract_deploy_block;
    client_config.eth1.lowest_cached_block_number =
        client_config.eth1.deposit_contract_deploy_block;
    client_config.eth1.follow_distance = spec.eth1_follow_distance;
    client_config.eth1.node_far_behind_seconds =
        max(5, spec.eth1_follow_distance / 2) * spec.seconds_per_eth1_block;
    client_config.eth1.chain_id = spec.deposit_chain_id.into();
    client_config.eth1.set_block_cache_truncation::<E>(spec);

    info!(
        log,
        "Deposit contract";
        "deploy_block" => client_config.eth1.deposit_contract_deploy_block,
        "address" => &client_config.eth1.deposit_contract_address
    );

    // Only append network config bootnodes if discovery is not disabled
    if !client_config.network.disable_discovery {
        if let Some(boot_nodes) = &eth2_network_config.boot_enr {
            client_config
                .network
                .boot_nodes_enr
                .extend_from_slice(boot_nodes)
        }
    }
    client_config.chain.checkpoint_sync_url_timeout =
        clap_utils::parse_required::<u64>(cli_args, "checkpoint-sync-url-timeout")?;

    client_config.genesis = if let Some(genesis_state_bytes) =
        eth2_network_config.genesis_state_bytes.clone()
    {
        // Set up weak subjectivity sync, or start from the hardcoded genesis state.
        if let (Some(initial_state_path), Some(initial_block_path)) = (
            cli_args.value_of("checkpoint-state"),
            cli_args.value_of("checkpoint-block"),
        ) {
            let read = |path: &str| {
                use std::fs::File;
                use std::io::Read;
                File::open(Path::new(path))
                    .and_then(|mut f| {
                        let mut buffer = vec![];
                        f.read_to_end(&mut buffer)?;
                        Ok(buffer)
                    })
                    .map_err(|e| format!("Unable to open {}: {:?}", path, e))
            };

            let anchor_state_bytes = read(initial_state_path)?;
            let anchor_block_bytes = read(initial_block_path)?;

            ClientGenesis::WeakSubjSszBytes {
                genesis_state_bytes,
                anchor_state_bytes,
                anchor_block_bytes,
            }
        } else if let Some(remote_bn_url) = cli_args.value_of("checkpoint-sync-url") {
            let url = SensitiveUrl::parse(remote_bn_url)
                .map_err(|e| format!("Invalid checkpoint sync URL: {:?}", e))?;

            ClientGenesis::CheckpointSyncUrl {
                genesis_state_bytes,
                url,
            }
        } else {
            // Note: re-serializing the genesis state is not so efficient, however it avoids adding
            // trait bounds to the `ClientGenesis` enum. This would have significant flow-on
            // effects.
            ClientGenesis::SszBytes {
                genesis_state_bytes,
            }
        }
    } else {
        if cli_args.is_present("checkpoint-state") || cli_args.is_present("checkpoint-sync-url") {
            return Err(
                "Checkpoint sync is not available for this network as no genesis state is known"
                    .to_string(),
            );
        }
        ClientGenesis::DepositContract
    };

    if cli_args.is_present("reconstruct-historic-states") {
        client_config.chain.reconstruct_historic_states = true;
        client_config.chain.genesis_backfill = true;
    }

    let raw_graffiti = if let Some(graffiti) = cli_args.value_of("graffiti") {
        if graffiti.len() > GRAFFITI_BYTES_LEN {
            return Err(format!(
                "Your graffiti is too long! {} bytes maximum!",
                GRAFFITI_BYTES_LEN
            ));
        }

        graffiti.as_bytes()
    } else if cli_args.is_present("private") {
        b""
    } else {
        lighthouse_version::VERSION.as_bytes()
    };

    let trimmed_graffiti_len = cmp::min(raw_graffiti.len(), GRAFFITI_BYTES_LEN);
    client_config.graffiti.0[..trimmed_graffiti_len]
        .copy_from_slice(&raw_graffiti[..trimmed_graffiti_len]);

    if let Some(wss_checkpoint) = cli_args.value_of("wss-checkpoint") {
        let mut split = wss_checkpoint.split(':');
        let root_str = split
            .next()
            .ok_or("Improperly formatted weak subjectivity checkpoint")?;
        let epoch_str = split
            .next()
            .ok_or("Improperly formatted weak subjectivity checkpoint")?;

        if !root_str.starts_with("0x") {
            return Err(
                "Unable to parse weak subjectivity checkpoint root, must have 0x prefix"
                    .to_string(),
            );
        }

        if !root_str.chars().count() == 66 {
            return Err(
                "Unable to parse weak subjectivity checkpoint root, must have 32 bytes".to_string(),
            );
        }

        let root =
            Hash256::from_slice(&hex::decode(&root_str[2..]).map_err(|e| {
                format!("Unable to parse weak subjectivity checkpoint root: {:?}", e)
            })?);
        let epoch = Epoch::new(
            epoch_str
                .parse()
                .map_err(|_| "Invalid weak subjectivity checkpoint epoch".to_string())?,
        );

        client_config.chain.weak_subjectivity_checkpoint = Some(Checkpoint { epoch, root })
    }

    if let Some(max_skip_slots) = cli_args.value_of("max-skip-slots") {
        client_config.chain.import_max_skip_slots = match max_skip_slots {
            "none" => None,
            n => Some(
                n.parse()
                    .map_err(|_| "Invalid max-skip-slots".to_string())?,
            ),
        };
    }

    client_config.chain.max_network_size = lighthouse_network::gossip_max_size(
        spec.bellatrix_fork_epoch.is_some(),
        spec.gossip_max_size as usize,
    );

    if cli_args.is_present("slasher") {
        let slasher_dir = if let Some(slasher_dir) = cli_args.value_of("slasher-dir") {
            PathBuf::from(slasher_dir)
        } else {
            client_config.data_dir().join("slasher_db")
        };

        let mut slasher_config = slasher::Config::new(slasher_dir);

        if let Some(update_period) = clap_utils::parse_optional(cli_args, "slasher-update-period")?
        {
            slasher_config.update_period = update_period;
        }

        if let Some(slot_offset) =
            clap_utils::parse_optional::<f64>(cli_args, "slasher-slot-offset")?
        {
            if slot_offset.is_finite() {
                slasher_config.slot_offset = slot_offset;
            } else {
                return Err(format!(
                    "invalid float for slasher-slot-offset: {}",
                    slot_offset
                ));
            }
        }

        if let Some(history_length) =
            clap_utils::parse_optional(cli_args, "slasher-history-length")?
        {
            slasher_config.history_length = history_length;
        }

        if let Some(max_db_size_gbs) =
            clap_utils::parse_optional::<usize>(cli_args, "slasher-max-db-size")?
        {
            slasher_config.max_db_size_mbs = max_db_size_gbs * 1024;
        }

        if let Some(attestation_cache_size) =
            clap_utils::parse_optional(cli_args, "slasher-att-cache-size")?
        {
            slasher_config.attestation_root_cache_size = attestation_cache_size;
        }

        if let Some(chunk_size) = clap_utils::parse_optional(cli_args, "slasher-chunk-size")? {
            slasher_config.chunk_size = chunk_size;
        }

        if let Some(validator_chunk_size) =
            clap_utils::parse_optional(cli_args, "slasher-validator-chunk-size")?
        {
            slasher_config.validator_chunk_size = validator_chunk_size;
        }

        if let Some(broadcast) = clap_utils::parse_optional(cli_args, "slasher-broadcast")? {
            slasher_config.broadcast = broadcast;
        }

        if let Some(backend) = clap_utils::parse_optional(cli_args, "slasher-backend")? {
            slasher_config.backend = backend;
        }

        client_config.slasher = Some(slasher_config);
    }

    if cli_args.is_present("validator-monitor-auto") {
        client_config.validator_monitor_auto = true;
    }

    if let Some(pubkeys) = cli_args.value_of("validator-monitor-pubkeys") {
        let pubkeys = pubkeys
            .split(',')
            .map(PublicKeyBytes::from_str)
            .collect::<Result<Vec<_>, _>>()
            .map_err(|e| format!("Invalid --validator-monitor-pubkeys value: {:?}", e))?;
        client_config
            .validator_monitor_pubkeys
            .extend_from_slice(&pubkeys);
    }

    if let Some(path) = cli_args.value_of("validator-monitor-file") {
        let string = fs::read(path)
            .map_err(|e| format!("Unable to read --validator-monitor-file: {}", e))
            .and_then(|bytes| {
                String::from_utf8(bytes)
                    .map_err(|e| format!("--validator-monitor-file is not utf8: {}", e))
            })?;
        let pubkeys = string
            .trim_end() // Remove trailing white space
            .split(',')
            .map(PublicKeyBytes::from_str)
            .collect::<Result<Vec<_>, _>>()
            .map_err(|e| format!("Invalid --validator-monitor-file contents: {:?}", e))?;
        client_config
            .validator_monitor_pubkeys
            .extend_from_slice(&pubkeys);
    }

    if let Some(count) =
        clap_utils::parse_optional(cli_args, "validator-monitor-individual-tracking-threshold")?
    {
        client_config.validator_monitor_individual_tracking_threshold = count;
    }

    if cli_args.is_present("disable-lock-timeouts") {
        client_config.chain.enable_lock_timeouts = false;
    }

    if cli_args.is_present("disable-proposer-reorgs") {
        client_config.chain.re_org_threshold = None;
    } else {
        client_config.chain.re_org_threshold = Some(
            clap_utils::parse_optional(cli_args, "proposer-reorg-threshold")?
                .map(ReOrgThreshold)
                .unwrap_or(DEFAULT_RE_ORG_THRESHOLD),
        );
        client_config.chain.re_org_max_epochs_since_finalization =
            clap_utils::parse_optional(cli_args, "proposer-reorg-epochs-since-finalization")?
                .unwrap_or(DEFAULT_RE_ORG_MAX_EPOCHS_SINCE_FINALIZATION);
        client_config.chain.re_org_cutoff_millis =
            clap_utils::parse_optional(cli_args, "proposer-reorg-cutoff")?;

        if let Some(disallowed_offsets_str) =
            clap_utils::parse_optional::<String>(cli_args, "proposer-reorg-disallowed-offsets")?
        {
            let disallowed_offsets = disallowed_offsets_str
                .split(',')
                .map(|s| {
                    s.parse()
                        .map_err(|e| format!("invalid disallowed-offsets: {e:?}"))
                })
                .collect::<Result<Vec<u64>, _>>()?;
            client_config.chain.re_org_disallowed_offsets =
                DisallowedReOrgOffsets::new::<E>(disallowed_offsets)
                    .map_err(|e| format!("invalid disallowed-offsets: {e:?}"))?;
        }
    }

    // Note: This overrides any previous flags that enable this option.
    if cli_args.is_present("disable-deposit-contract-sync") {
        client_config.sync_eth1_chain = false;
    }

    client_config.chain.prepare_payload_lookahead =
        clap_utils::parse_optional(cli_args, "prepare-payload-lookahead")?
            .map(Duration::from_millis)
            .unwrap_or_else(|| {
                Duration::from_secs(spec.seconds_per_slot)
                    / DEFAULT_PREPARE_PAYLOAD_LOOKAHEAD_FACTOR
            });

    client_config.chain.always_prepare_payload = cli_args.is_present("always-prepare-payload");

    if let Some(timeout) =
        clap_utils::parse_optional(cli_args, "fork-choice-before-proposal-timeout")?
    {
        client_config.chain.fork_choice_before_proposal_timeout_ms = timeout;
    }

    if !clap_utils::parse_required::<bool>(cli_args, "count-unrealized")? {
        warn!(
            log,
            "The flag --count-unrealized is deprecated and will be removed";
            "info" => "any use of the flag will have no effect"
        );
    }

    if clap_utils::parse_required::<bool>(cli_args, "count-unrealized-full")? {
        warn!(
            log,
            "The flag --count-unrealized-full is deprecated and will be removed";
            "info" => "setting it to `true` has no effect"
        );
    }

    client_config.chain.always_reset_payload_statuses =
        cli_args.is_present("reset-payload-statuses");

    client_config.chain.paranoid_block_proposal = cli_args.is_present("paranoid-block-proposal");

    /*
     * Builder fallback configs.
     */
    client_config.chain.builder_fallback_skips =
        clap_utils::parse_required(cli_args, "builder-fallback-skips")?;
    client_config.chain.builder_fallback_skips_per_epoch =
        clap_utils::parse_required(cli_args, "builder-fallback-skips-per-epoch")?;
    client_config
        .chain
        .builder_fallback_epochs_since_finalization =
        clap_utils::parse_required(cli_args, "builder-fallback-epochs-since-finalization")?;
    client_config.chain.builder_fallback_disable_checks =
        cli_args.is_present("builder-fallback-disable-checks");

    // Graphical user interface config.
    if cli_args.is_present("gui") {
        client_config.http_api.enabled = true;
        client_config.validator_monitor_auto = true;
    }

    // Optimistic finalized sync.
    client_config.chain.optimistic_finalized_sync =
        !cli_args.is_present("disable-optimistic-finalized-sync");

    if cli_args.is_present("genesis-backfill") {
        client_config.chain.genesis_backfill = true;
    }

    // Backfill sync rate-limiting
    client_config.beacon_processor.enable_backfill_rate_limiting =
        !cli_args.is_present("disable-backfill-rate-limiting");

    if let Some(path) = clap_utils::parse_optional(cli_args, "invalid-gossip-verified-blocks-path")?
    {
        client_config.network.invalid_block_storage = Some(path);
    }

    if let Some(progressive_balances_mode) =
        clap_utils::parse_optional(cli_args, "progressive-balances")?
    {
        client_config.chain.progressive_balances_mode = progressive_balances_mode;
    }

    if let Some(max_workers) = clap_utils::parse_optional(cli_args, "beacon-processor-max-workers")?
    {
        client_config.beacon_processor.max_workers = max_workers;
    }

    if client_config.beacon_processor.max_workers == 0 {
        return Err("--beacon-processor-max-workers must be a non-zero value".to_string());
    }

    client_config.beacon_processor.max_work_event_queue_len =
        clap_utils::parse_required(cli_args, "beacon-processor-work-queue-len")?;
    client_config.beacon_processor.max_scheduled_work_queue_len =
        clap_utils::parse_required(cli_args, "beacon-processor-reprocess-queue-len")?;
    client_config
        .beacon_processor
        .max_gossip_attestation_batch_size =
        clap_utils::parse_required(cli_args, "beacon-processor-attestation-batch-size")?;
    client_config
        .beacon_processor
        .max_gossip_aggregate_batch_size =
        clap_utils::parse_required(cli_args, "beacon-processor-aggregate-batch-size")?;

    Ok(client_config)
}

/// Gets the listening_addresses for lighthouse based on the cli options.
pub fn parse_listening_addresses(
    cli_args: &ArgMatches,
    log: &Logger,
) -> Result<ListenAddress, String> {
    let listen_addresses_str = cli_args
        .values_of("listen-address")
        .expect("--listen_addresses has a default value");

    let use_zero_ports = cli_args.is_present("zero-ports");

    // parse the possible ips
    let mut maybe_ipv4 = None;
    let mut maybe_ipv6 = None;
    for addr_str in listen_addresses_str {
        let addr = addr_str.parse::<IpAddr>().map_err(|parse_error| {
            format!("Failed to parse listen-address ({addr_str}) as an Ip address: {parse_error}")
        })?;

        match addr {
            IpAddr::V4(v4_addr) => match &maybe_ipv4 {
                Some(first_ipv4_addr) => {
                    return Err(format!(
                                "When setting the --listen-address option twice, use an IpV4 address and an Ipv6 address. \
                                Got two IpV4 addresses {first_ipv4_addr} and {v4_addr}"
                            ));
                }
                None => maybe_ipv4 = Some(v4_addr),
            },
            IpAddr::V6(v6_addr) => match &maybe_ipv6 {
                Some(first_ipv6_addr) => {
                    return Err(format!(
                                "When setting the --listen-address option twice, use an IpV4 address and an Ipv6 address. \
                                Got two IpV6 addresses {first_ipv6_addr} and {v6_addr}"
                            ));
                }
                None => maybe_ipv6 = Some(v6_addr),
            },
        }
    }

    // parse the possible tcp ports
    let port = cli_args
        .value_of("port")
        .expect("--port has a default value")
        .parse::<u16>()
        .map_err(|parse_error| format!("Failed to parse --port as an integer: {parse_error}"))?;
    let port6 = cli_args
        .value_of("port6")
        .map(str::parse::<u16>)
        .transpose()
        .map_err(|parse_error| format!("Failed to parse --port6 as an integer: {parse_error}"))?
        .unwrap_or(9090);

    // parse the possible udp ports
    let maybe_udp_port = cli_args
        .value_of("discovery-port")
        .map(str::parse::<u16>)
        .transpose()
        .map_err(|parse_error| {
            format!("Failed to parse --discovery-port as an integer: {parse_error}")
        })?;
    let maybe_udp6_port = cli_args
        .value_of("discovery-port6")
        .map(str::parse::<u16>)
        .transpose()
        .map_err(|parse_error| {
            format!("Failed to parse --discovery-port6 as an integer: {parse_error}")
        })?;

    // Now put everything together
    let listening_addresses = match (maybe_ipv4, maybe_ipv6) {
        (None, None) => {
            // This should never happen unless clap is broken
            return Err("No listening addresses provided".into());
        }
        (None, Some(ipv6)) => {
            // A single ipv6 address was provided. Set the ports

            if cli_args.is_present("port6") {
                warn!(log, "When listening only over IpV6, use the --port flag. The value of --port6 will be ignored.")
            }
            // use zero ports if required. If not, use the given port.
            let tcp_port = use_zero_ports
                .then(unused_port::unused_tcp6_port)
                .transpose()?
                .unwrap_or(port);

            if maybe_udp6_port.is_some() {
                warn!(log, "When listening only over IpV6, use the --discovery-port flag. The value of --discovery-port6 will be ignored.")
            }
            // use zero ports if required. If not, use the specific udp port. If none given, use
            // the tcp port.
            let udp_port = use_zero_ports
                .then(unused_port::unused_udp6_port)
                .transpose()?
                .or(maybe_udp_port)
                .unwrap_or(port);

            ListenAddress::V6(lighthouse_network::ListenAddr {
                addr: ipv6,
                udp_port,
                tcp_port,
            })
        }
        (Some(ipv4), None) => {
            // A single ipv4 address was provided. Set the ports

            // use zero ports if required. If not, use the given port.
            let tcp_port = use_zero_ports
                .then(unused_port::unused_tcp4_port)
                .transpose()?
                .unwrap_or(port);
            // use zero ports if required. If not, use the specific udp port. If none given, use
            // the tcp port.
            let udp_port = use_zero_ports
                .then(unused_port::unused_udp4_port)
                .transpose()?
                .or(maybe_udp_port)
                .unwrap_or(port);
            ListenAddress::V4(lighthouse_network::ListenAddr {
                addr: ipv4,
                udp_port,
                tcp_port,
            })
        }
        (Some(ipv4), Some(ipv6)) => {
            let ipv4_tcp_port = use_zero_ports
                .then(unused_port::unused_tcp4_port)
                .transpose()?
                .unwrap_or(port);
            let ipv4_udp_port = use_zero_ports
                .then(unused_port::unused_udp4_port)
                .transpose()?
                .or(maybe_udp_port)
                .unwrap_or(ipv4_tcp_port);

            // Defaults to 9090 when required
            let ipv6_tcp_port = use_zero_ports
                .then(unused_port::unused_tcp6_port)
                .transpose()?
                .unwrap_or(port6);
            let ipv6_udp_port = use_zero_ports
                .then(unused_port::unused_udp6_port)
                .transpose()?
                .or(maybe_udp6_port)
                .unwrap_or(ipv6_tcp_port);
            ListenAddress::DualStack(
                lighthouse_network::ListenAddr {
                    addr: ipv4,
                    udp_port: ipv4_udp_port,
                    tcp_port: ipv4_tcp_port,
                },
                lighthouse_network::ListenAddr {
                    addr: ipv6,
                    udp_port: ipv6_udp_port,
                    tcp_port: ipv6_tcp_port,
                },
            )
        }
    };

    Ok(listening_addresses)
}

/// Sets the network config from the command line arguments.
pub fn set_network_config(
    config: &mut NetworkConfig,
    cli_args: &ArgMatches,
    data_dir: &Path,
    log: &Logger,
) -> Result<(), String> {
    // If a network dir has been specified, override the `datadir` definition.
    if let Some(dir) = cli_args.value_of("network-dir") {
        config.network_dir = PathBuf::from(dir);
    } else {
        config.network_dir = data_dir.join(DEFAULT_NETWORK_DIR);
    };

    if cli_args.is_present("subscribe-all-subnets") {
        config.subscribe_all_subnets = true;
    }

    if cli_args.is_present("import-all-attestations") {
        config.import_all_attestations = true;
    }

    if cli_args.is_present("shutdown-after-sync") {
        config.shutdown_after_sync = true;
    }

    config.set_listening_addr(parse_listening_addresses(cli_args, log)?);

    // A custom target-peers command will overwrite the --proposer-only default.
    if let Some(target_peers_str) = cli_args.value_of("target-peers") {
        config.target_peers = target_peers_str
            .parse::<usize>()
            .map_err(|_| format!("Invalid number of target peers: {}", target_peers_str))?;
    } else {
        config.target_peers = 80; // default value
    }

    if let Some(value) = cli_args.value_of("network-load") {
        let network_load = value
            .parse::<u8>()
            .map_err(|_| format!("Invalid integer: {}", value))?;
        config.network_load = network_load;
    }

    if let Some(boot_enr_str) = cli_args.value_of("boot-nodes") {
        let mut enrs: Vec<Enr> = vec![];
        let mut multiaddrs: Vec<Multiaddr> = vec![];
        for addr in boot_enr_str.split(',') {
            match addr.parse() {
                Ok(enr) => enrs.push(enr),
                Err(_) => {
                    // parsing as ENR failed, try as Multiaddr
                    let multi: Multiaddr = addr
                        .parse()
                        .map_err(|_| format!("Not valid as ENR nor Multiaddr: {}", addr))?;
                    if !multi.iter().any(|proto| matches!(proto, Protocol::Udp(_))) {
                        slog::error!(log, "Missing UDP in Multiaddr {}", multi.to_string());
                    }
                    if !multi.iter().any(|proto| matches!(proto, Protocol::P2p(_))) {
                        slog::error!(log, "Missing P2P in Multiaddr {}", multi.to_string());
                    }
                    multiaddrs.push(multi);
                }
            }
        }
        config.boot_nodes_enr = enrs;
        config.boot_nodes_multiaddr = multiaddrs;
    }

    if let Some(libp2p_addresses_str) = cli_args.value_of("libp2p-addresses") {
        config.libp2p_nodes = libp2p_addresses_str
            .split(',')
            .map(|multiaddr| {
                multiaddr
                    .parse()
                    .map_err(|_| format!("Invalid Multiaddr: {}", multiaddr))
            })
            .collect::<Result<Vec<Multiaddr>, _>>()?;
    }

    if cli_args.is_present("disable-peer-scoring") {
        config.disable_peer_scoring = true;
    }

    if let Some(trusted_peers_str) = cli_args.value_of("trusted-peers") {
        config.trusted_peers = trusted_peers_str
            .split(',')
            .map(|peer_id| {
                peer_id
                    .parse()
                    .map_err(|_| format!("Invalid trusted peer id: {}", peer_id))
            })
            .collect::<Result<Vec<PeerIdSerialized>, _>>()?;
        if config.trusted_peers.len() >= config.target_peers {
            slog::warn!(log, "More trusted peers than the target peer limit. This will prevent efficient peer selection criteria."; "target_peers" => config.target_peers, "trusted_peers" => config.trusted_peers.len());
        }
    }

    if let Some(enr_udp_port_str) = cli_args.value_of("enr-udp-port") {
        config.enr_udp4_port = Some(
            enr_udp_port_str
                .parse::<u16>()
                .map_err(|_| format!("Invalid discovery port: {}", enr_udp_port_str))?,
        );
    }

    if let Some(enr_tcp_port_str) = cli_args.value_of("enr-tcp-port") {
        config.enr_tcp4_port = Some(
            enr_tcp_port_str
                .parse::<u16>()
                .map_err(|_| format!("Invalid ENR TCP port: {}", enr_tcp_port_str))?,
        );
    }

    if let Some(enr_udp_port_str) = cli_args.value_of("enr-udp6-port") {
        config.enr_udp6_port = Some(
            enr_udp_port_str
                .parse::<u16>()
                .map_err(|_| format!("Invalid discovery port: {}", enr_udp_port_str))?,
        );
    }

    if let Some(enr_tcp_port_str) = cli_args.value_of("enr-tcp6-port") {
        config.enr_tcp6_port = Some(
            enr_tcp_port_str
                .parse::<u16>()
                .map_err(|_| format!("Invalid ENR TCP port: {}", enr_tcp_port_str))?,
        );
    }

    if cli_args.is_present("enr-match") {
        // Match the Ip and UDP port in the enr.

        // set the enr address to localhost if the address is unspecified
        if let Some(ipv4_addr) = config.listen_addrs().v4().cloned() {
            let ipv4_enr_addr = if ipv4_addr.addr == Ipv4Addr::UNSPECIFIED {
                Ipv4Addr::LOCALHOST
            } else {
                ipv4_addr.addr
            };
            config.enr_address.0 = Some(ipv4_enr_addr);
            config.enr_udp4_port = Some(ipv4_addr.udp_port);
        }

        if let Some(ipv6_addr) = config.listen_addrs().v6().cloned() {
            let ipv6_enr_addr = if ipv6_addr.addr == Ipv6Addr::UNSPECIFIED {
                Ipv6Addr::LOCALHOST
            } else {
                ipv6_addr.addr
            };
            config.enr_address.1 = Some(ipv6_enr_addr);
            config.enr_udp6_port = Some(ipv6_addr.udp_port);
        }
    }

    if let Some(enr_addresses) = cli_args.values_of("enr-address") {
        let mut enr_ip4 = None;
        let mut enr_ip6 = None;
        let mut resolved_enr_ip4 = None;
        let mut resolved_enr_ip6 = None;

        for addr in enr_addresses {
            match addr.parse::<IpAddr>() {
                Ok(IpAddr::V4(v4_addr)) => {
                    if let Some(used) = enr_ip4.as_ref() {
                        warn!(log, "More than one Ipv4 ENR address provided"; "used" => %used, "ignored" => %v4_addr)
                    } else {
                        enr_ip4 = Some(v4_addr)
                    }
                }
                Ok(IpAddr::V6(v6_addr)) => {
                    if let Some(used) = enr_ip6.as_ref() {
                        warn!(log, "More than one Ipv6 ENR address provided"; "used" => %used, "ignored" => %v6_addr)
                    } else {
                        enr_ip6 = Some(v6_addr)
                    }
                }
                Err(_) => {
                    // Try to resolve the address

                    // NOTE: From checking the `to_socket_addrs` code I don't think the port
                    // actually matters. Just use the udp port.

                    let port = match config.listen_addrs() {
                        ListenAddress::V4(v4_addr) => v4_addr.udp_port,
                        ListenAddress::V6(v6_addr) => v6_addr.udp_port,
                        ListenAddress::DualStack(v4_addr, _v6_addr) => {
                            // NOTE: slight preference for ipv4 that I don't think is of importance.
                            v4_addr.udp_port
                        }
                    };

                    let addr_str = format!("{addr}:{port}");
                    match addr_str.to_socket_addrs() {
                        Err(_e) => {
                            return Err(format!("Failed to parse or resolve address {addr}."))
                        }
                        Ok(resolved_addresses) => {
                            for socket_addr in resolved_addresses {
                                // Use the first ipv4 and first ipv6 addresses present.

                                // NOTE: this means that if two dns addresses are provided, we
                                // might end up using the ipv4 and ipv6 resolved addresses of just
                                // the first.
                                match socket_addr.ip() {
                                    IpAddr::V4(v4_addr) => {
                                        if resolved_enr_ip4.is_none() {
                                            resolved_enr_ip4 = Some(v4_addr)
                                        }
                                    }
                                    IpAddr::V6(v6_addr) => {
                                        if resolved_enr_ip6.is_none() {
                                            resolved_enr_ip6 = Some(v6_addr)
                                        }
                                    }
                                }
                            }
                        }
                    }
                }
            }
        }

        // The ENR addresses given as ips should take preference over any resolved address
        let used_host_resolution = resolved_enr_ip4.is_some() || resolved_enr_ip6.is_some();
        let ip4 = enr_ip4.or(resolved_enr_ip4);
        let ip6 = enr_ip6.or(resolved_enr_ip6);
        config.enr_address = (ip4, ip6);
        if used_host_resolution {
            config.discv5_config.enr_update = false;
        }
    }

    if cli_args.is_present("disable-enr-auto-update") {
        config.discv5_config.enr_update = false;
    }

    if cli_args.is_present("disable-packet-filter") {
        warn!(log, "Discv5 packet filter is disabled");
        config.discv5_config.enable_packet_filter = false;
    }

    if cli_args.is_present("disable-discovery") {
        config.disable_discovery = true;
        warn!(log, "Discovery is disabled. New peers will not be found");
    }

    if cli_args.is_present("disable-upnp") {
        config.upnp_enabled = false;
    }

    if cli_args.is_present("private") {
        config.private = true;
    }

    if cli_args.is_present("metrics") {
        config.metrics_enabled = true;
    }

    if cli_args.is_present("enable-private-discovery") {
        config.discv5_config.table_filter = |_| true;
    }

    // Light client server config.
    config.enable_light_client_server = cli_args.is_present("light-client-server");

    // The self limiter is disabled by default.
    // This flag can be used both with or without a value. Try to parse it first with a value, if
    // no value is defined but the flag is present, use the default params.
    config.outbound_rate_limiter_config = clap_utils::parse_optional(cli_args, "self-limiter")?;
    if cli_args.is_present("self-limiter") && config.outbound_rate_limiter_config.is_none() {
        config.outbound_rate_limiter_config = Some(Default::default());
    }

    // Proposer-only mode overrides a number of previous configuration parameters.
    // Specifically, we avoid subscribing to long-lived subnets and wish to maintain a minimal set
    // of peers.
    if cli_args.is_present("proposer-only") {
        config.subscribe_all_subnets = false;

        if cli_args.value_of("target-peers").is_none() {
            // If a custom value is not set, change the default to 15
            config.target_peers = 15;
        }
        config.proposer_only = true;
        warn!(log, "Proposer-only mode enabled"; "info"=> "Do not connect a validator client to this node unless via the --proposer-nodes flag");
    }
    // The inbound rate limiter is enabled by default unless `disabled` is passed to the
    // `inbound-rate-limiter` flag. Any other value should be parsed as a configuration string.
    config.inbound_rate_limiter_config = match cli_args.value_of("inbound-rate-limiter") {
        None => {
            // Enabled by default, with default values
            Some(Default::default())
        }
        Some("disabled") => {
            // Explicitly disabled
            None
        }
        Some(config_str) => {
            // Enabled with a custom configuration
            Some(config_str.parse()?)
        }
    };
    Ok(())
}

/// Gets the datadir which should be used.
pub fn get_data_dir(cli_args: &ArgMatches) -> PathBuf {
    // Read the `--datadir` flag.
    //
    // If it's not present, try and find the home directory (`~`) and push the default data
    // directory and the testnet name onto it.

    cli_args
        .value_of("datadir")
        .map(|path| PathBuf::from(path).join(DEFAULT_BEACON_NODE_DIR))
        .or_else(|| {
            dirs::home_dir().map(|home| {
                home.join(DEFAULT_ROOT_DIR)
                    .join(directory::get_network_dir(cli_args))
                    .join(DEFAULT_BEACON_NODE_DIR)
            })
        })
        .unwrap_or_else(|| PathBuf::from("."))
}

/// Get the `slots_per_restore_point` value to use for the database.
///
/// Return `(sprp, set_explicitly)` where `set_explicitly` is `true` if the user provided the value.
pub fn get_slots_per_restore_point<E: EthSpec>(
    cli_args: &ArgMatches,
) -> Result<(u64, bool), String> {
    if let Some(slots_per_restore_point) =
        clap_utils::parse_optional(cli_args, "slots-per-restore-point")?
    {
        Ok((slots_per_restore_point, true))
    } else {
        let default = std::cmp::min(
            E::slots_per_historical_root() as u64,
            store::config::DEFAULT_SLOTS_PER_RESTORE_POINT,
        );
        Ok((default, false))
    }
}

/// Parses the `cli_value` as a comma-separated string of values to be parsed with `parser`.
///
/// If there is more than one value, log a warning. If there are no values, return an error.
pub fn parse_only_one_value<F, T, E>(
    cli_value: &str,
    parser: F,
    flag_name: &str,
    log: &Logger,
) -> Result<T, String>
where
    F: Fn(&str) -> Result<T, E>,
    E: Debug,
{
    let values = cli_value
        .split(',')
        .map(parser)
        .collect::<Result<Vec<_>, _>>()
        .map_err(|e| format!("{} contains an invalid value {:?}", flag_name, e))?;

    if values.len() > 1 {
        warn!(
            log,
            "Multiple values provided";
            "info" => "multiple values are deprecated, only the first value will be used",
            "count" => values.len(),
            "flag" => flag_name
        );
    }

    values
        .into_iter()
        .next()
        .ok_or(format!("Must provide at least one value to {}", flag_name))
}<|MERGE_RESOLUTION|>--- conflicted
+++ resolved
@@ -352,14 +352,10 @@
         el_config.default_datadir = client_config.data_dir().clone();
         el_config.builder_profit_threshold =
             clap_utils::parse_required(cli_args, "builder-profit-threshold")?;
-<<<<<<< HEAD
+        el_config.always_prefer_builder_payload =
+            cli_args.is_present("always-prefer-builder-payload");
         el_config.ignore_builder_override_suggestion_threshold =
             clap_utils::parse_required(cli_args, "ignore-builder-override-suggestion-threshold")?;
-=======
-        el_config.always_prefer_builder_payload =
-            cli_args.is_present("always-prefer-builder-payload");
-
->>>>>>> f92b856c
         let execution_timeout_multiplier =
             clap_utils::parse_required(cli_args, "execution-timeout-multiplier")?;
         el_config.execution_timeout_multiplier = Some(execution_timeout_multiplier);
