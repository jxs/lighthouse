--- conflicted
+++ resolved
@@ -52,36 +52,7 @@
     /// Creates a new [`SelfRateLimiter`] based on configration values.
     pub fn new(config: OutboundRateLimiterConfig, log: Logger) -> Result<Self, &'static str> {
         debug!(log, "Using self rate limiting params"; "config" => ?config);
-<<<<<<< HEAD
-        // Destructure to make sure every configuration value is used.
-        let OutboundRateLimiterConfig {
-            ping_quota,
-            meta_data_quota,
-            status_quota,
-            goodbye_quota,
-            blocks_by_range_quota,
-            blocks_by_root_quota,
-            blobs_by_range_quota,
-            blobs_by_root_quota,
-        } = config;
-
-        let limiter = RateLimiter::builder()
-            .set_quota(Protocol::Ping, ping_quota)
-            .set_quota(Protocol::MetaData, meta_data_quota)
-            .set_quota(Protocol::Status, status_quota)
-            .set_quota(Protocol::Goodbye, goodbye_quota)
-            .set_quota(Protocol::BlocksByRange, blocks_by_range_quota)
-            .set_quota(Protocol::BlocksByRoot, blocks_by_root_quota)
-            .set_quota(Protocol::BlobsByRange, blobs_by_range_quota)
-            .set_quota(Protocol::BlobsByRoot, blobs_by_root_quota)
-            // Manually set the LightClientBootstrap quota, since we use the same rate limiter for
-            // inbound and outbound requests, and the LightClientBootstrap is an only inbound
-            // protocol.
-            .one_every(Protocol::LightClientBootstrap, Duration::from_secs(10))
-            .build()?;
-=======
         let limiter = RateLimiter::new_with_config(config.0)?;
->>>>>>> d07c78bc
 
         Ok(SelfRateLimiter {
             delayed_requests: Default::default(),
