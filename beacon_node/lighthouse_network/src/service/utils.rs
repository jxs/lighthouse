--- conflicted
+++ resolved
@@ -51,10 +51,6 @@
 
     // yamux config
     let yamux_config = yamux::Config::default();
-<<<<<<< HEAD
-
-=======
->>>>>>> e1c74969
     // Creates the TCP transport layer
     let tcp = libp2p::tcp::tokio::Transport::new(libp2p::tcp::Config::default().nodelay(true))
         .upgrade(core::upgrade::Version::V1)
