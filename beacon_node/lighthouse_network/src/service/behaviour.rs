--- conflicted
+++ resolved
@@ -33,14 +33,8 @@
     // NOTE: The id protocol is used for initial interop. This will be removed by mainnet.
     /// Provides IP addresses and peer information.
     pub identify: identify::Behaviour,
-<<<<<<< HEAD
-    /// The peer manager that keeps track of peer's reputation and status.
-    pub peer_manager: PeerManager<TSpec>,
-
     /// Libp2p UPnP port mapping.
     pub upnp: Upnp,
-=======
     /// The routing pub-sub mechanism for eth2.
     pub gossipsub: Gossipsub,
->>>>>>> 6f442f2b
 }