--- conflicted
+++ resolved
@@ -231,8 +231,6 @@
             metrics::check_nat();
         }
 
-<<<<<<< HEAD
-=======
         // increment prometheus metrics
         if self.metrics_enabled {
             let remote_addr = match endpoint {
@@ -283,7 +281,6 @@
             BanResult::NotBanned => {}
         }
 
->>>>>>> d386a07b
         // Count dialing peers in the limit if the peer dialed us.
         let count_dialing = endpoint.is_listener();
         // Check the connection limits
