[package]
name = "lighthouse_network"
version = "0.2.0"
authors = ["Sigma Prime <contact@sigmaprime.io>"]
edition = { workspace = true }

[dependencies]
discv5 = { workspace = true }
unsigned-varint = { version = "0.6", features = ["codec"] }
ssz_types = { workspace = true }
types = { workspace = true }
serde = { workspace = true }
ethereum_ssz = { workspace = true }
ethereum_ssz_derive = { workspace = true }
tree_hash = { workspace = true }
tree_hash_derive = { workspace = true }
slog = { workspace = true }
lighthouse_version = { workspace = true }
tokio = { workspace = true }
futures = { workspace = true }
error-chain = { workspace = true }
dirs = { workspace = true }
fnv = { workspace = true }
lazy_static = { workspace = true }
lighthouse_metrics = { workspace = true }
smallvec = { workspace = true }
tokio-io-timeout = "1"
lru = { workspace = true }
lru_cache = { workspace = true }
parking_lot = { workspace = true }
sha2 = { workspace = true }
snap = { workspace = true }
hex = { workspace = true }
tokio-util = { workspace = true }
tiny-keccak = "2"
task_executor = { workspace = true }
rand = { workspace = true }
directory = { workspace = true }
regex = { workspace = true }
strum = { workspace = true }
superstruct = { workspace = true }
prometheus-client = "0.22.0"
unused_port = { workspace = true }
delay_map = { workspace = true }
tracing = { workspace = true }
byteorder = { workspace = true }
bytes = { workspace = true }
either = { workspace = true }

# Local dependencies
futures-ticker = "0.0.3"
futures-timer = "3.0.2"
getrandom = "0.2.11"
hex_fmt = "0.3.0"
instant = "0.1.12"
quick-protobuf = "0.8"
void = "1.0.2"
async-channel = "1.9.0"
asynchronous-codec = "0.7.0"
base64 = "0.21.5"
libp2p-mplex = "0.41"
quick-protobuf-codec = "0.3"

[dependencies.libp2p]
version = "0.53"
default-features = false
<<<<<<< HEAD
features = ["identify", "yamux", "noise", "gossipsub", "dns", "tcp", "tokio", "plaintext", "secp256k1", "macros", "ecdsa", "metrics", "quic", "upnp"]
=======
features = ["identify", "yamux", "noise", "dns", "tcp", "tokio", "plaintext", "secp256k1", "macros", "ecdsa", "metrics", "quic"]
>>>>>>> 6f442f2b

[dev-dependencies]
slog-term = { workspace = true }
slog-async = { workspace = true }
tempfile = { workspace = true }
exit-future = { workspace = true }
quickcheck = { workspace = true }
quickcheck_macros = { workspace = true }
async-std = { version = "1.6.3", features = ["unstable"] }

[features]
libp2p-websocket = []
<|MERGE_RESOLUTION|>--- conflicted
+++ resolved
@@ -64,11 +64,7 @@
 [dependencies.libp2p]
 version = "0.53"
 default-features = false
-<<<<<<< HEAD
 features = ["identify", "yamux", "noise", "gossipsub", "dns", "tcp", "tokio", "plaintext", "secp256k1", "macros", "ecdsa", "metrics", "quic", "upnp"]
-=======
-features = ["identify", "yamux", "noise", "dns", "tcp", "tokio", "plaintext", "secp256k1", "macros", "ecdsa", "metrics", "quic"]
->>>>>>> 6f442f2b
 
 [dev-dependencies]
 slog-term = { workspace = true }
