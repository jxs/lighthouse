// Copyright 2020 Sigma Prime Pty Ltd.
//
// Permission is hereby granted, free of charge, to any person obtaining a
// copy of this software and associated documentation files (the "Software"),
// to deal in the Software without restriction, including without limitation
// the rights to use, copy, modify, merge, publish, distribute, sublicense,
// and/or sell copies of the Software, and to permit persons to whom the
// Software is furnished to do so, subject to the following conditions:
//
// The above copyright notice and this permission notice shall be included in
// all copies or substantial portions of the Software.
//
// THE SOFTWARE IS PROVIDED "AS IS", WITHOUT WARRANTY OF ANY KIND, EXPRESS
// OR IMPLIED, INCLUDING BUT NOT LIMITED TO THE WARRANTIES OF MERCHANTABILITY,
// FITNESS FOR A PARTICULAR PURPOSE AND NONINFRINGEMENT. IN NO EVENT SHALL THE
// AUTHORS OR COPYRIGHT HOLDERS BE LIABLE FOR ANY CLAIM, DAMAGES OR OTHER
// LIABILITY, WHETHER IN AN ACTION OF CONTRACT, TORT OR OTHERWISE, ARISING
// FROM, OUT OF OR IN CONNECTION WITH THE SOFTWARE OR THE USE OR OTHER
// DEALINGS IN THE SOFTWARE.

use super::peer_score::RejectReason;
use super::MessageId;
use super::ValidationError;
use libp2p::identity::PeerId;
use std::collections::HashMap;
use web_time::Instant;

/// Tracks recently sent `IWANT` messages and checks if peers respond to them.
#[derive(Default)]
pub(crate) struct GossipPromises {
    /// Stores for each tracked message id and peer the instant when this promise expires.
    ///
    /// If the peer didn't respond until then we consider the promise as broken and penalize the
    /// peer.
    promises: HashMap<MessageId, HashMap<PeerId, Instant>>,
}

impl GossipPromises {
    /// Returns true if the message id exists in the promises.
    pub(crate) fn contains(&self, message: &MessageId) -> bool {
        self.promises.contains_key(message)
    }

    ///Get the peers we sent IWANT the input message id.
    pub(crate) fn peers_for_message(&self, message_id: &MessageId) -> Vec<PeerId> {
        self.promises
            .get(message_id)
            .map(|peers| peers.keys().copied().collect())
<<<<<<< HEAD
            .unwrap_or(vec![])
=======
            .unwrap_or_default()
>>>>>>> 686f14f2
    }

    /// Track a promise to deliver a message from a list of [`MessageId`]s we are requesting.
    pub(crate) fn add_promise(&mut self, peer: PeerId, messages: &[MessageId], expires: Instant) {
        for message_id in messages {
            // If a promise for this message id and peer already exists we don't update the expiry!
            self.promises
                .entry(message_id.clone())
                .or_default()
                .entry(peer)
                .or_insert(expires);
        }
    }

    pub(crate) fn message_delivered(&mut self, message_id: &MessageId) {
        // Someone delivered a message, we can stop tracking all promises for it.
        self.promises.remove(message_id);
    }

    pub(crate) fn reject_message(&mut self, message_id: &MessageId, reason: &RejectReason) {
        // A message got rejected, so we can stop tracking promises and let the score penalty apply
        // from invalid message delivery.
        // We do take exception and apply promise penalty regardless in the following cases, where
        // the peer delivered an obviously invalid message.
        match reason {
            RejectReason::ValidationError(ValidationError::InvalidSignature) => (),
            RejectReason::SelfOrigin => (),
            _ => {
                self.promises.remove(message_id);
            }
        };
    }

    /// Returns the number of broken promises for each peer who didn't follow up on an IWANT
    /// request.
    /// This should be called not too often relative to the expire times, since it iterates over
    /// the whole stored data.
    pub(crate) fn get_broken_promises(&mut self) -> HashMap<PeerId, usize> {
        let now = Instant::now();
        let mut result = HashMap::new();
        self.promises.retain(|msg, peers| {
            peers.retain(|peer_id, expires| {
                if *expires < now {
                    let count = result.entry(*peer_id).or_insert(0);
                    *count += 1;
                    tracing::debug!(
                        peer=%peer_id,
                        message=%msg,
                        "[Penalty] The peer broke the promise to deliver message in time!"
                    );
                    false
                } else {
                    true
                }
            });
            !peers.is_empty()
        });
        result
    }
}<|MERGE_RESOLUTION|>--- conflicted
+++ resolved
@@ -46,11 +46,7 @@
         self.promises
             .get(message_id)
             .map(|peers| peers.keys().copied().collect())
-<<<<<<< HEAD
-            .unwrap_or(vec![])
-=======
             .unwrap_or_default()
->>>>>>> 686f14f2
     }
 
     /// Track a promise to deliver a message from a list of [`MessageId`]s we are requesting.
