use crate::metrics;
use crate::{error, NetworkConfig};
/// This manages the discovery and management of peers.
///
/// Currently using discv5 for peer discovery.
///
use futures::prelude::*;
use libp2p::core::{identity::Keypair, ConnectedPoint, Multiaddr, PeerId};
use libp2p::discv5::{Discv5, Discv5Event};
use libp2p::enr::{Enr, EnrBuilder, NodeId};
use libp2p::multiaddr::Protocol;
use libp2p::swarm::{NetworkBehaviour, NetworkBehaviourAction, PollParameters, ProtocolsHandler};
use slog::{debug, info, warn};
use std::collections::HashSet;
use std::fs::File;
use std::io::prelude::*;
use std::path::Path;
use std::str::FromStr;
use std::time::{Duration, Instant};
use tokio::io::{AsyncRead, AsyncWrite};
use tokio_timer::Delay;

/// Maximum seconds before searching for extra peers.
const MAX_TIME_BETWEEN_PEER_SEARCHES: u64 = 60;
/// Initial delay between peer searches.
const INITIAL_SEARCH_DELAY: u64 = 5;
/// Local ENR storage filename.
const ENR_FILENAME: &str = "enr.dat";

/// Lighthouse discovery behaviour. This provides peer management and discovery using the Discv5
/// libp2p protocol.
pub struct Discovery<TSubstream> {
    /// The peers currently connected to libp2p streams.
    connected_peers: HashSet<PeerId>,

    /// The target number of connected peers on the libp2p interface.
    max_peers: usize,

    /// directory to save ENR to
    enr_dir: String,

    /// The delay between peer discovery searches.
    peer_discovery_delay: Delay,

    /// Tracks the last discovery delay. The delay is doubled each round until the max
    /// time is reached.
    past_discovery_delay: u64,

    /// The TCP port for libp2p. Used to convert an updated IP address to a multiaddr. Note: This
    /// assumes that the external TCP port is the same as the internal TCP port if behind a NAT.
    //TODO: Improve NAT handling limit the above restriction
    tcp_port: u16,

    /// The discovery behaviour used to discover new peers.
    discovery: Discv5<TSubstream>,

    /// Logger for the discovery behaviour.
    log: slog::Logger,
}

impl<TSubstream> Discovery<TSubstream> {
    pub fn new(
        local_key: &Keypair,
        config: &NetworkConfig,
        log: &slog::Logger,
    ) -> error::Result<Self> {
        let log = log.clone();

        // checks if current ENR matches that found on disk
        let local_enr = load_enr(local_key, config, &log)?;

        let enr_dir = match config.network_dir.to_str() {
            Some(path) => String::from(path),
            None => String::from(""),
        };

        info!(log, "ENR Initialised"; "ENR" => local_enr.to_base64(), "Seq" => local_enr.seq());
        debug!(log, "Discv5 Node ID Initialised"; "node_id" => format!("{}",local_enr.node_id()));

        let mut discovery = Discv5::new(local_enr, local_key.clone(), config.listen_address)
            .map_err(|e| format!("Discv5 service failed. Error: {:?}", e))?;

        // Add bootnodes to routing table
        for bootnode_enr in config.boot_nodes.clone() {
            debug!(
                log,
                "Adding node to routing table";
                "Node ID" => format!("{}",
                bootnode_enr.node_id())
            );
            discovery.add_enr(bootnode_enr);
        }

        Ok(Self {
            connected_peers: HashSet::new(),
            max_peers: config.max_peers,
            peer_discovery_delay: Delay::new(Instant::now()),
            past_discovery_delay: INITIAL_SEARCH_DELAY,
            tcp_port: config.libp2p_port,
            discovery,
            log,
            enr_dir,
        })
    }

    pub fn local_enr(&self) -> &Enr {
        self.discovery.local_enr()
    }

    /// Manually search for peers. This restarts the discovery round, sparking multiple rapid
    /// queries.
    pub fn discover_peers(&mut self) {
        self.past_discovery_delay = INITIAL_SEARCH_DELAY;
        self.find_peers();
    }

    /// Add an Enr to the routing table of the discovery mechanism.
    pub fn add_enr(&mut self, enr: Enr) {
        self.discovery.add_enr(enr);
    }

    /// The current number of connected libp2p peers.
    pub fn connected_peers(&self) -> usize {
        self.connected_peers.len()
    }

    /// The current number of connected libp2p peers.
    pub fn connected_peer_set(&self) -> &HashSet<PeerId> {
        &self.connected_peers
    }

    /// Search for new peers using the underlying discovery mechanism.
    fn find_peers(&mut self) {
        // pick a random NodeId
        let random_node = NodeId::random();
        debug!(self.log, "Searching for peers");
        self.discovery.find_node(random_node);

        // update the time until next discovery
        let delay = {
            if self.past_discovery_delay < MAX_TIME_BETWEEN_PEER_SEARCHES {
                self.past_discovery_delay *= 2;
                self.past_discovery_delay
            } else {
                MAX_TIME_BETWEEN_PEER_SEARCHES
            }
        };
        self.peer_discovery_delay
            .reset(Instant::now() + Duration::from_secs(delay));
    }
}

// Redirect all behaviour events to underlying discovery behaviour.
impl<TSubstream> NetworkBehaviour for Discovery<TSubstream>
where
    TSubstream: AsyncRead + AsyncWrite,
{
    type ProtocolsHandler = <Discv5<TSubstream> as NetworkBehaviour>::ProtocolsHandler;
    type OutEvent = <Discv5<TSubstream> as NetworkBehaviour>::OutEvent;

    fn new_handler(&mut self) -> Self::ProtocolsHandler {
        NetworkBehaviour::new_handler(&mut self.discovery)
    }

    fn addresses_of_peer(&mut self, peer_id: &PeerId) -> Vec<Multiaddr> {
        // Let discovery track possible known peers.
        self.discovery.addresses_of_peer(peer_id)
    }

    fn inject_connected(&mut self, peer_id: PeerId, _endpoint: ConnectedPoint) {
        self.connected_peers.insert(peer_id);

        metrics::inc_counter(&metrics::PEER_CONNECT_EVENT_COUNT);
        metrics::set_gauge(&metrics::PEERS_CONNECTED, self.connected_peers() as i64);
    }

    fn inject_disconnected(&mut self, peer_id: &PeerId, _endpoint: ConnectedPoint) {
        self.connected_peers.remove(peer_id);

        metrics::inc_counter(&metrics::PEER_DISCONNECT_EVENT_COUNT);
        metrics::set_gauge(&metrics::PEERS_CONNECTED, self.connected_peers() as i64);
    }

    fn inject_replaced(
        &mut self,
        _peer_id: PeerId,
        _closed: ConnectedPoint,
        _opened: ConnectedPoint,
    ) {
        // discv5 doesn't implement
    }

    fn inject_node_event(
        &mut self,
        _peer_id: PeerId,
        _event: <Self::ProtocolsHandler as ProtocolsHandler>::OutEvent,
    ) {
        // discv5 doesn't implement
    }

    fn poll(
        &mut self,
        params: &mut impl PollParameters,
    ) -> Async<
        NetworkBehaviourAction<
            <Self::ProtocolsHandler as ProtocolsHandler>::InEvent,
            Self::OutEvent,
        >,
    > {
        // search for peers if it is time
        loop {
            match self.peer_discovery_delay.poll() {
                Ok(Async::Ready(_)) => {
                    if self.connected_peers.len() < self.max_peers {
                        self.find_peers();
                    }
                }
                Ok(Async::NotReady) => break,
                Err(e) => {
                    warn!(self.log, "Discovery peer search failed"; "Error" => format!("{:?}", e));
                }
            }
        }

        // Poll discovery
        loop {
            match self.discovery.poll(params) {
                Async::Ready(NetworkBehaviourAction::GenerateEvent(event)) => {
                    match event {
                        Discv5Event::Discovered(_enr) => {
                            // not concerned about FINDNODE results, rather the result of an entire
                            // query.
                        }
                        Discv5Event::SocketUpdated(socket) => {
                            info!(self.log, "Address updated"; "IP" => format!("{}",socket.ip()));
                            metrics::inc_counter(&metrics::ADDRESS_UPDATE_COUNT);
                            let mut address = Multiaddr::from(socket.ip());
                            address.push(Protocol::Tcp(self.tcp_port));
                            let enr = self.discovery.local_enr();
                            save_enr_to_disc(Path::new(&self.enr_dir), enr, &self.log);

                            return Async::Ready(NetworkBehaviourAction::ReportObservedAddr {
                                address,
                            });
                        }
                        Discv5Event::FindNodeResult { closer_peers, .. } => {
                            debug!(self.log, "Discovery query completed"; "peers_found" => closer_peers.len());
                            if closer_peers.is_empty() {
                                debug!(self.log, "Discovery random query found no peers");
                            }
                            for peer_id in closer_peers {
                                // if we need more peers, attempt a connection
                                if self.connected_peers.len() < self.max_peers
                                    && self.connected_peers.get(&peer_id).is_none()
                                {
                                    debug!(self.log, "Peer discovered"; "peer_id"=> format!("{:?}", peer_id));
                                    return Async::Ready(NetworkBehaviourAction::DialPeer {
                                        peer_id,
                                    });
                                }
                            }
                        }
                        _ => {}
                    }
                }
                // discv5 does not output any other NetworkBehaviourAction
                Async::Ready(_) => {}
                Async::NotReady => break,
            }
        }
        Async::NotReady
    }
}

/// Loads an ENR from file if it exists and matches the current NodeId and sequence number. If none
/// exists, generates a new one.
///
/// If an ENR exists, with the same NodeId and IP address, we use the disk-generated one as its
/// ENR sequence will be equal or higher than a newly generated one.
fn load_enr(
    local_key: &Keypair,
    config: &NetworkConfig,
    log: &slog::Logger,
) -> Result<Enr, String> {
    // Build the local ENR.
    // Note: Discovery should update the ENR record's IP to the external IP as seen by the
    // majority of our peers.
    let mut local_enr = EnrBuilder::new()
        .ip(config.discovery_address)
        .tcp(config.libp2p_port)
        .udp(config.discovery_port)
        .build(&local_key)
        .map_err(|e| format!("Could not build Local ENR: {:?}", e))?;

    let enr_f = config.network_dir.join(ENR_FILENAME);
    if let Ok(mut enr_file) = File::open(enr_f.clone()) {
        let mut enr_string = String::new();
        match enr_file.read_to_string(&mut enr_string) {
            Err(_) => debug!(log, "Could not read ENR from file"),
            Ok(_) => {
                match Enr::from_str(&enr_string) {
                    Ok(enr) => {
                        if enr.node_id() == local_enr.node_id() {
                            if enr.ip() == config.discovery_address.into()
                                && enr.tcp() == Some(config.libp2p_port)
                                && enr.udp() == Some(config.discovery_port)
                            {
<<<<<<< HEAD
                                debug!(log, "ENR loaded from file"; "file" => format!("{:?}", enr_f));
=======
                                debug!(log, "ENR loaded from file"; "File" => format!("{:?}", enr_f));
>>>>>>> 246dcaa0
                                // the stored ENR has the same configuration, use it
                                return Ok(enr);
                            }

                            // same node id, different configuration - update the sequence number
                            let new_seq_no = enr.seq().checked_add(1).ok_or_else(|| "ENR sequence number on file is too large. Remove it to generate a new NodeId")?;
                            local_enr.set_seq(new_seq_no, local_key).map_err(|e| {
                                format!("Could not update ENR sequence number: {:?}", e)
                            })?;
<<<<<<< HEAD
                            debug!(log, "ENR sequence number increased"; "seq" =>  new_seq_no);
                        }
                    }
                    Err(e) => {
                        warn!(log, "ENR from file could not be decoded"; "error" => format!("{:?}", e));
=======
                            debug!(log, "ENR sequence number increased"; "Seq" =>  new_seq_no);
                        }
                    }
                    Err(e) => {
                        warn!(log, "ENR from file could not be decoded"; "Error" => format!("{:?}", e));
>>>>>>> 246dcaa0
                    }
                }
            }
        }
    }

    save_enr_to_disc(&config.network_dir, &local_enr, log);

    Ok(local_enr)
}

fn save_enr_to_disc(dir: &Path, enr: &Enr, log: &slog::Logger) {
    let _ = std::fs::create_dir_all(dir);
    match File::create(dir.join(Path::new(ENR_FILENAME)))
        .and_then(|mut f| f.write_all(&enr.to_base64().as_bytes()))
    {
        Ok(_) => {
            debug!(log, "ENR written to disk");
        }
        Err(e) => {
            warn!(
                log,
<<<<<<< HEAD
                "Could not write ENR to file"; "file" => format!("{:?}{:?}",dir, ENR_FILENAME),  "error" => format!("{}", e)
=======
                "Could not write ENR to file"; "File" => format!("{:?}{:?}",dir, ENR_FILENAME),  "Error" => format!("{}", e)
>>>>>>> 246dcaa0
            );
        }
    }
}<|MERGE_RESOLUTION|>--- conflicted
+++ resolved
@@ -305,11 +305,7 @@
                                 && enr.tcp() == Some(config.libp2p_port)
                                 && enr.udp() == Some(config.discovery_port)
                             {
-<<<<<<< HEAD
                                 debug!(log, "ENR loaded from file"; "file" => format!("{:?}", enr_f));
-=======
-                                debug!(log, "ENR loaded from file"; "File" => format!("{:?}", enr_f));
->>>>>>> 246dcaa0
                                 // the stored ENR has the same configuration, use it
                                 return Ok(enr);
                             }
@@ -319,19 +315,11 @@
                             local_enr.set_seq(new_seq_no, local_key).map_err(|e| {
                                 format!("Could not update ENR sequence number: {:?}", e)
                             })?;
-<<<<<<< HEAD
                             debug!(log, "ENR sequence number increased"; "seq" =>  new_seq_no);
                         }
                     }
                     Err(e) => {
                         warn!(log, "ENR from file could not be decoded"; "error" => format!("{:?}", e));
-=======
-                            debug!(log, "ENR sequence number increased"; "Seq" =>  new_seq_no);
-                        }
-                    }
-                    Err(e) => {
-                        warn!(log, "ENR from file could not be decoded"; "Error" => format!("{:?}", e));
->>>>>>> 246dcaa0
                     }
                 }
             }
@@ -353,13 +341,13 @@
         }
         Err(e) => {
             warn!(
-                log,
-<<<<<<< HEAD
-                "Could not write ENR to file"; "file" => format!("{:?}{:?}",dir, ENR_FILENAME),  "error" => format!("{}", e)
-=======
-                "Could not write ENR to file"; "File" => format!("{:?}{:?}",dir, ENR_FILENAME),  "Error" => format!("{}", e)
->>>>>>> 246dcaa0
-            );
+                            log,
+            <<<<<<< HEAD
+                            "Could not write ENR to file"; "file" => format!("{:?}{:?}",dir, ENR_FILENAME),  "error" => format!("{}", e)
+            =======
+                            "Could not write ENR to file"; "File" => format!("{:?}{:?}",dir, ENR_FILENAME),  "Error" => format!("{}", e)
+            >>>>>>> interop
+                        );
         }
     }
 }