use crate::attestation_verification::{
    batch_verify_aggregated_attestations, batch_verify_unaggregated_attestations,
    Error as AttestationError, VerifiedAggregatedAttestation, VerifiedAttestation,
    VerifiedUnaggregatedAttestation,
};
use crate::attester_cache::{AttesterCache, AttesterCacheKey};
use crate::beacon_proposer_cache::compute_proposer_duties_from_head;
use crate::beacon_proposer_cache::BeaconProposerCache;
use crate::block_times_cache::BlockTimesCache;
use crate::block_verification::{
    check_block_is_finalized_descendant, check_block_relevancy, get_block_root,
    signature_verify_chain_segment, BlockError, ExecutionPendingBlock, GossipVerifiedBlock,
    IntoExecutionPendingBlock, PayloadVerificationOutcome, POS_PANDA_BANNER,
};
use crate::chain_config::ChainConfig;
use crate::early_attester_cache::EarlyAttesterCache;
use crate::errors::{BeaconChainError as Error, BlockProductionError};
use crate::eth1_chain::{Eth1Chain, Eth1ChainBackend};
use crate::events::ServerSentEventHandler;
use crate::execution_payload::{ PreparePayloadHandle};
use crate::fork_choice_signal::{ForkChoiceSignalRx, ForkChoiceSignalTx, ForkChoiceWaitResult};
use crate::execution_payload::{get_execution_payload, get_execution_payload_and_blobs};
use crate::head_tracker::HeadTracker;
use crate::historical_blocks::HistoricalBlockError;
use crate::migrate::BackgroundMigrator;
use crate::naive_aggregation_pool::{
    AggregatedAttestationMap, Error as NaiveAggregationError, NaiveAggregationPool,
    SyncContributionAggregateMap,
};
use crate::observed_aggregates::{
    Error as AttestationObservationError, ObservedAggregateAttestations, ObservedSyncContributions,
};
use crate::observed_attesters::{
    ObservedAggregators, ObservedAttesters, ObservedSyncAggregators, ObservedSyncContributors,
};
use crate::observed_block_producers::ObservedBlockProducers;
use crate::observed_operations::{ObservationOutcome, ObservedOperations};
use crate::persisted_beacon_chain::{PersistedBeaconChain, DUMMY_CANONICAL_HEAD_BLOCK_ROOT};
use crate::persisted_fork_choice::PersistedForkChoice;
use crate::pre_finalization_cache::PreFinalizationBlockCache;
use crate::proposer_prep_service::PAYLOAD_PREPARATION_LOOKAHEAD_FACTOR;
use crate::shuffling_cache::{BlockShufflingIds, ShufflingCache};
use crate::snapshot_cache::SnapshotCache;
use crate::sync_committee_verification::{
    Error as SyncCommitteeError, VerifiedSyncCommitteeMessage, VerifiedSyncContribution,
};
use crate::timeout_rw_lock::TimeoutRwLock;
use crate::validator_monitor::{
    get_slot_delay_ms, timestamp_now, ValidatorMonitor,
    HISTORIC_EPOCHS as VALIDATOR_MONITOR_HISTORIC_EPOCHS,
};
use crate::validator_pubkey_cache::ValidatorPubkeyCache;
use crate::BeaconForkChoiceStore;
use crate::BeaconSnapshot;
use crate::{metrics, BeaconChainError};
use eth2::types::{EventKind, SseBlock, SyncDuty};
use execution_layer::{
    BuilderParams, ChainHealth, ExecutionLayer, FailedCondition, PayloadAttributes, PayloadStatus,
};
use fork_choice::{
    AttestationFromBlock, ExecutionStatus, ForkChoice, ForkchoiceUpdateParameters,
    InvalidationOperation, PayloadVerificationStatus, ResetPayloadStatuses,
};
use futures::channel::mpsc::Sender;
use itertools::process_results;
use itertools::Itertools;
use operation_pool::{AttestationRef, OperationPool, PersistedOperationPool};
use parking_lot::{Mutex, RwLock};
use proto_array::CountUnrealizedFull;
use safe_arith::SafeArith;
use slasher::Slasher;
use slog::{crit, debug, error, info, trace, warn, Logger};
use slot_clock::SlotClock;
use ssz::Encode;
use state_processing::{
    common::{get_attesting_indices_from_state, get_indexed_attestation},
    per_block_processing,
    per_block_processing::{
        errors::AttestationValidationError, verify_attestation_for_block_inclusion,
        VerifySignatures,
    },
    per_slot_processing,
    state_advance::{complete_state_advance, partial_state_advance},
    BlockSignatureStrategy, SigVerifiedOp, VerifyBlockRoot, VerifyOperation,
};
use std::cmp::Ordering;
use std::collections::HashMap;
use std::collections::HashSet;
use std::io::prelude::*;
use std::marker::PhantomData;
use std::sync::Arc;
use std::time::{Duration, Instant};
use store::iter::{BlockRootsIterator, ParentRootBlockIterator, StateRootsIterator};
use store::{
    DatabaseBlock, Error as DBError, HotColdDB, KeyValueStore, KeyValueStoreOp, StoreItem, StoreOp,
};
use task_executor::{ShutdownReason, TaskExecutor};
use tree_hash::TreeHash;
use types::beacon_state::CloneConfig;
use types::*;

pub use crate::canonical_head::{CanonicalHead, CanonicalHeadRwLock};
pub use fork_choice::CountUnrealized;
use types::kzg_commitment::KzgCommitment;
use types::signed_blobs_sidecar::SignedBlobsSidecar;

pub type ForkChoiceError = fork_choice::Error<crate::ForkChoiceStoreError>;

/// Alias to appease clippy.
type HashBlockTuple<E> = (Hash256, Arc<SignedBeaconBlock<E>>);

/// The time-out before failure during an operation to take a read/write RwLock on the block
/// processing cache.
pub const BLOCK_PROCESSING_CACHE_LOCK_TIMEOUT: Duration = Duration::from_secs(1);
/// The time-out before failure during an operation to take a read/write RwLock on the
/// attestation cache.
pub const ATTESTATION_CACHE_LOCK_TIMEOUT: Duration = Duration::from_secs(1);

/// The time-out before failure during an operation to take a read/write RwLock on the
/// validator pubkey cache.
pub const VALIDATOR_PUBKEY_CACHE_LOCK_TIMEOUT: Duration = Duration::from_secs(1);

// These keys are all zero because they get stored in different columns, see `DBColumn` type.
pub const BEACON_CHAIN_DB_KEY: Hash256 = Hash256::zero();
pub const OP_POOL_DB_KEY: Hash256 = Hash256::zero();
pub const ETH1_CACHE_DB_KEY: Hash256 = Hash256::zero();
pub const FORK_CHOICE_DB_KEY: Hash256 = Hash256::zero();

/// Defines how old a block can be before it's no longer a candidate for the early attester cache.
const EARLY_ATTESTER_CACHE_HISTORIC_SLOTS: u64 = 4;

/// Defines a distance between the head block slot and the current slot.
///
/// If the head block is older than this value, don't bother preparing beacon proposers.
const PREPARE_PROPOSER_HISTORIC_EPOCHS: u64 = 4;

/// If the head is more than `MAX_PER_SLOT_FORK_CHOICE_DISTANCE` slots behind the wall-clock slot, DO NOT
/// run the per-slot tasks (primarily fork choice).
///
/// This prevents unnecessary work during sync.
///
/// The value is set to 256 since this would be just over one slot (12.8s) when syncing at
/// 20 slots/second. Having a single fork-choice run interrupt syncing would have very little
/// impact whilst having 8 epochs without a block is a comfortable grace period.
const MAX_PER_SLOT_FORK_CHOICE_DISTANCE: u64 = 256;

/// Reported to the user when the justified block has an invalid execution payload.
pub const INVALID_JUSTIFIED_PAYLOAD_SHUTDOWN_REASON: &str =
    "Justified block has an invalid execution payload.";

pub const INVALID_FINALIZED_MERGE_TRANSITION_BLOCK_SHUTDOWN_REASON: &str =
    "Finalized merge transition block is invalid.";

/// Defines the behaviour when a block/block-root for a skipped slot is requested.
pub enum WhenSlotSkipped {
    /// If the slot is a skip slot, return `None`.
    ///
    /// This is how the HTTP API behaves.
    None,
    /// If the slot it a skip slot, return the previous non-skipped block.
    ///
    /// This is generally how the specification behaves.
    Prev,
}

/// The result of a chain segment processing.
pub enum ChainSegmentResult<T: EthSpec> {
    /// Processing this chain segment finished successfully.
    Successful { imported_blocks: usize },
    /// There was an error processing this chain segment. Before the error, some blocks could
    /// have been imported.
    Failed {
        imported_blocks: usize,
        error: BlockError<T>,
    },
}

/// Configure the signature verification of produced blocks.
pub enum ProduceBlockVerification {
    VerifyRandao,
    NoVerification,
}

/// The accepted clock drift for nodes gossiping blocks and attestations. See:
///
/// https://github.com/ethereum/eth2.0-specs/blob/v0.12.1/specs/phase0/p2p-interface.md#configuration
pub const MAXIMUM_GOSSIP_CLOCK_DISPARITY: Duration = Duration::from_millis(500);

#[derive(Debug, PartialEq)]
pub enum AttestationProcessingOutcome {
    Processed,
    EmptyAggregationBitfield,
    UnknownHeadBlock {
        beacon_block_root: Hash256,
    },
    /// The attestation is attesting to a state that is later than itself. (Viz., attesting to the
    /// future).
    AttestsToFutureBlock {
        block: Slot,
        attestation: Slot,
    },
    /// The slot is finalized, no need to import.
    FinalizedSlot {
        attestation: Slot,
        finalized: Slot,
    },
    FutureEpoch {
        attestation_epoch: Epoch,
        current_epoch: Epoch,
    },
    PastEpoch {
        attestation_epoch: Epoch,
        current_epoch: Epoch,
    },
    BadTargetEpoch,
    UnknownTargetRoot(Hash256),
    InvalidSignature,
    NoCommitteeForSlotAndIndex {
        slot: Slot,
        index: CommitteeIndex,
    },
    Invalid(AttestationValidationError),
}

/// Defines how a `BeaconState` should be "skipped" through skip-slots.
pub enum StateSkipConfig {
    /// Calculate the state root during each skip slot, producing a fully-valid `BeaconState`.
    WithStateRoots,
    /// Don't calculate the state root at each slot, instead just use the zero hash. This is orders
    /// of magnitude faster, however it produces a partially invalid state.
    ///
    /// This state is useful for operations that don't use the state roots; e.g., for calculating
    /// the shuffling.
    WithoutStateRoots,
}

pub trait BeaconChainTypes: Send + Sync + 'static {
    type HotStore: store::ItemStore<Self::EthSpec>;
    type ColdStore: store::ItemStore<Self::EthSpec>;
    type SlotClock: slot_clock::SlotClock;
    type Eth1Chain: Eth1ChainBackend<Self::EthSpec>;
    type EthSpec: types::EthSpec;
}

/// Used internally to split block production into discrete functions.
struct PartialBeaconBlock<E: EthSpec, Payload> {
    state: BeaconState<E>,
    slot: Slot,
    proposer_index: u64,
    parent_root: Hash256,
    randao_reveal: Signature,
    eth1_data: Eth1Data,
    graffiti: Graffiti,
    proposer_slashings: Vec<ProposerSlashing>,
    attester_slashings: Vec<AttesterSlashing<E>>,
    attestations: Vec<Attestation<E>>,
    deposits: Vec<Deposit>,
    voluntary_exits: Vec<SignedVoluntaryExit>,
    sync_aggregate: Option<SyncAggregate<E>>,
    prepare_payload_handle: Option<PreparePayloadHandle<Payload>>,
}

pub type BeaconForkChoice<T> = ForkChoice<
    BeaconForkChoiceStore<
        <T as BeaconChainTypes>::EthSpec,
        <T as BeaconChainTypes>::HotStore,
        <T as BeaconChainTypes>::ColdStore,
    >,
    <T as BeaconChainTypes>::EthSpec,
>;

pub type BeaconStore<T> = Arc<
    HotColdDB<
        <T as BeaconChainTypes>::EthSpec,
        <T as BeaconChainTypes>::HotStore,
        <T as BeaconChainTypes>::ColdStore,
    >,
>;

/// Represents the "Beacon Chain" component of Ethereum 2.0. Allows import of blocks and block
/// operations and chooses a canonical head.
pub struct BeaconChain<T: BeaconChainTypes> {
    pub spec: ChainSpec,
    /// Configuration for `BeaconChain` runtime behaviour.
    pub config: ChainConfig,
    /// Persistent storage for blocks, states, etc. Typically an on-disk store, such as LevelDB.
    pub store: BeaconStore<T>,
    /// Used for spawning async and blocking tasks.
    pub task_executor: TaskExecutor,
    /// Database migrator for running background maintenance on the store.
    pub store_migrator: BackgroundMigrator<T::EthSpec, T::HotStore, T::ColdStore>,
    /// Reports the current slot, typically based upon the system clock.
    pub slot_clock: T::SlotClock,
    /// Stores all operations (e.g., `Attestation`, `Deposit`, etc) that are candidates for
    /// inclusion in a block.
    pub op_pool: OperationPool<T::EthSpec>,
    /// A pool of attestations dedicated to the "naive aggregation strategy" defined in the eth2
    /// specs.
    ///
    /// This pool accepts `Attestation` objects that only have one aggregation bit set and provides
    /// a method to get an aggregated `Attestation` for some `AttestationData`.
    pub naive_aggregation_pool: RwLock<NaiveAggregationPool<AggregatedAttestationMap<T::EthSpec>>>,
    /// A pool of `SyncCommitteeContribution` dedicated to the "naive aggregation strategy" defined in the eth2
    /// specs.
    ///
    /// This pool accepts `SyncCommitteeContribution` objects that only have one aggregation bit set and provides
    /// a method to get an aggregated `SyncCommitteeContribution` for some `SyncCommitteeContributionData`.
    pub naive_sync_aggregation_pool:
        RwLock<NaiveAggregationPool<SyncContributionAggregateMap<T::EthSpec>>>,
    /// Contains a store of attestations which have been observed by the beacon chain.
    pub(crate) observed_attestations: RwLock<ObservedAggregateAttestations<T::EthSpec>>,
    /// Contains a store of sync contributions which have been observed by the beacon chain.
    pub(crate) observed_sync_contributions: RwLock<ObservedSyncContributions<T::EthSpec>>,
    /// Maintains a record of which validators have been seen to publish gossip attestations in
    /// recent epochs.
    pub observed_gossip_attesters: RwLock<ObservedAttesters<T::EthSpec>>,
    /// Maintains a record of which validators have been seen to have attestations included in
    /// blocks in recent epochs.
    pub observed_block_attesters: RwLock<ObservedAttesters<T::EthSpec>>,
    /// Maintains a record of which validators have been seen sending sync messages in recent epochs.
    pub(crate) observed_sync_contributors: RwLock<ObservedSyncContributors<T::EthSpec>>,
    /// Maintains a record of which validators have been seen to create `SignedAggregateAndProofs`
    /// in recent epochs.
    pub observed_aggregators: RwLock<ObservedAggregators<T::EthSpec>>,
    /// Maintains a record of which validators have been seen to create `SignedContributionAndProofs`
    /// in recent epochs.
    pub(crate) observed_sync_aggregators: RwLock<ObservedSyncAggregators<T::EthSpec>>,
    /// Maintains a record of which validators have proposed blocks for each slot.
    pub(crate) observed_block_producers: RwLock<ObservedBlockProducers<T::EthSpec>>,
    /// Maintains a record of which validators have submitted voluntary exits.
    pub(crate) observed_voluntary_exits: Mutex<ObservedOperations<SignedVoluntaryExit, T::EthSpec>>,
    /// Maintains a record of which validators we've seen proposer slashings for.
    pub(crate) observed_proposer_slashings: Mutex<ObservedOperations<ProposerSlashing, T::EthSpec>>,
    /// Maintains a record of which validators we've seen attester slashings for.
    pub(crate) observed_attester_slashings:
        Mutex<ObservedOperations<AttesterSlashing<T::EthSpec>, T::EthSpec>>,
    /// Provides information from the Ethereum 1 (PoW) chain.
    pub eth1_chain: Option<Eth1Chain<T::Eth1Chain, T::EthSpec>>,
    /// Interfaces with the execution client.
    pub execution_layer: Option<ExecutionLayer<T::EthSpec>>,
    /// Stores information about the canonical head and finalized/justified checkpoints of the
    /// chain. Also contains the fork choice struct, for computing the canonical head.
    pub canonical_head: CanonicalHead<T>,
    /// The root of the genesis block.
    pub genesis_block_root: Hash256,
    /// The root of the genesis state.
    pub genesis_state_root: Hash256,
    /// The root of the list of genesis validators, used during syncing.
    pub genesis_validators_root: Hash256,
    /// Transmitter used to indicate that slot-start fork choice has completed running.
    pub fork_choice_signal_tx: Option<ForkChoiceSignalTx>,
    /// Receiver used by block production to wait on slot-start fork choice.
    pub fork_choice_signal_rx: Option<ForkChoiceSignalRx>,
    /// The genesis time of this `BeaconChain` (seconds since UNIX epoch).
    pub genesis_time: u64,
    /// A handler for events generated by the beacon chain. This is only initialized when the
    /// HTTP server is enabled.
    pub event_handler: Option<ServerSentEventHandler<T::EthSpec>>,
    /// Used to track the heads of the beacon chain.
    pub(crate) head_tracker: Arc<HeadTracker>,
    /// A cache dedicated to block processing.
    pub(crate) snapshot_cache: TimeoutRwLock<SnapshotCache<T::EthSpec>>,
    /// Caches the attester shuffling for a given epoch and shuffling key root.
    pub shuffling_cache: TimeoutRwLock<ShufflingCache>,
    /// Caches the beacon block proposer shuffling for a given epoch and shuffling key root.
    pub beacon_proposer_cache: Mutex<BeaconProposerCache>,
    /// Caches a map of `validator_index -> validator_pubkey`.
    pub(crate) validator_pubkey_cache: TimeoutRwLock<ValidatorPubkeyCache<T>>,
    /// A cache used when producing attestations.
    pub(crate) attester_cache: Arc<AttesterCache>,
    /// A cache used when producing attestations whilst the head block is still being imported.
    pub early_attester_cache: EarlyAttesterCache<T::EthSpec>,
    /// A cache used to keep track of various block timings.
    pub block_times_cache: Arc<RwLock<BlockTimesCache>>,
    /// A cache used to track pre-finalization block roots for quick rejection.
    pub pre_finalization_block_cache: PreFinalizationBlockCache,
    /// Sender given to tasks, so that if they encounter a state in which execution cannot
    /// continue they can request that everything shuts down.
    pub shutdown_sender: Sender<ShutdownReason>,
    pub block_waiting_for_sidecar: Mutex<Option<GossipVerifiedBlock<T>>>,
    pub sidecar_waiting_for_block: Mutex<Option<Arc<SignedBlobsSidecar<T::EthSpec>>>>,
    /// Logging to CLI, etc.
    pub(crate) log: Logger,
    /// Arbitrary bytes included in the blocks.
    pub(crate) graffiti: Graffiti,
    /// Optional slasher.
    pub slasher: Option<Arc<Slasher<T::EthSpec>>>,
    /// Provides monitoring of a set of explicitly defined validators.
    pub validator_monitor: RwLock<ValidatorMonitor<T::EthSpec>>,
}

type BeaconBlockAndState<T, Payload> = (BeaconBlock<T, Payload>, BeaconState<T>);

impl<T: BeaconChainTypes> BeaconChain<T> {
    /// Persists the head tracker and fork choice.
    ///
    /// We do it atomically even though no guarantees need to be made about blocks from
    /// the head tracker also being present in fork choice.
    pub fn persist_head_and_fork_choice(&self) -> Result<(), Error> {
        let mut batch = vec![];

        let _head_timer = metrics::start_timer(&metrics::PERSIST_HEAD);
        batch.push(self.persist_head_in_batch());

        let _fork_choice_timer = metrics::start_timer(&metrics::PERSIST_FORK_CHOICE);
        batch.push(self.persist_fork_choice_in_batch());

        self.store.hot_db.do_atomically(batch)?;

        Ok(())
    }

    /// Return a `PersistedBeaconChain` without reference to a `BeaconChain`.
    pub fn make_persisted_head(
        genesis_block_root: Hash256,
        head_tracker: &HeadTracker,
    ) -> PersistedBeaconChain {
        PersistedBeaconChain {
            _canonical_head_block_root: DUMMY_CANONICAL_HEAD_BLOCK_ROOT,
            genesis_block_root,
            ssz_head_tracker: head_tracker.to_ssz_container(),
        }
    }

    /// Return a database operation for writing the beacon chain head to disk.
    pub fn persist_head_in_batch(&self) -> KeyValueStoreOp {
        Self::persist_head_in_batch_standalone(self.genesis_block_root, &self.head_tracker)
    }

    pub fn persist_head_in_batch_standalone(
        genesis_block_root: Hash256,
        head_tracker: &HeadTracker,
    ) -> KeyValueStoreOp {
        Self::make_persisted_head(genesis_block_root, head_tracker)
            .as_kv_store_op(BEACON_CHAIN_DB_KEY)
    }

    /// Load fork choice from disk, returning `None` if it isn't found.
    pub fn load_fork_choice(
        store: BeaconStore<T>,
        reset_payload_statuses: ResetPayloadStatuses,
        count_unrealized_full: CountUnrealizedFull,
        spec: &ChainSpec,
        log: &Logger,
    ) -> Result<Option<BeaconForkChoice<T>>, Error> {
        let persisted_fork_choice =
            match store.get_item::<PersistedForkChoice>(&FORK_CHOICE_DB_KEY)? {
                Some(fc) => fc,
                None => return Ok(None),
            };

        let fc_store =
            BeaconForkChoiceStore::from_persisted(persisted_fork_choice.fork_choice_store, store)?;

        Ok(Some(ForkChoice::from_persisted(
            persisted_fork_choice.fork_choice,
            reset_payload_statuses,
            fc_store,
            count_unrealized_full,
            spec,
            log,
        )?))
    }

    /// Persists `self.op_pool` to disk.
    ///
    /// ## Notes
    ///
    /// This operation is typically slow and causes a lot of allocations. It should be used
    /// sparingly.
    pub fn persist_op_pool(&self) -> Result<(), Error> {
        let _timer = metrics::start_timer(&metrics::PERSIST_OP_POOL);

        self.store.put_item(
            &OP_POOL_DB_KEY,
            &PersistedOperationPool::from_operation_pool(&self.op_pool),
        )?;

        Ok(())
    }

    /// Persists `self.eth1_chain` and its caches to disk.
    pub fn persist_eth1_cache(&self) -> Result<(), Error> {
        let _timer = metrics::start_timer(&metrics::PERSIST_OP_POOL);

        if let Some(eth1_chain) = self.eth1_chain.as_ref() {
            self.store
                .put_item(&ETH1_CACHE_DB_KEY, &eth1_chain.as_ssz_container())?;
        }

        Ok(())
    }

    /// Returns the slot _right now_ according to `self.slot_clock`. Returns `Err` if the slot is
    /// unavailable.
    ///
    /// The slot might be unavailable due to an error with the system clock, or if the present time
    /// is before genesis (i.e., a negative slot).
    pub fn slot(&self) -> Result<Slot, Error> {
        self.slot_clock.now().ok_or(Error::UnableToReadSlot)
    }

    /// Returns the epoch _right now_ according to `self.slot_clock`. Returns `Err` if the epoch is
    /// unavailable.
    ///
    /// The epoch might be unavailable due to an error with the system clock, or if the present time
    /// is before genesis (i.e., a negative epoch).
    pub fn epoch(&self) -> Result<Epoch, Error> {
        self.slot()
            .map(|slot| slot.epoch(T::EthSpec::slots_per_epoch()))
    }

    /// Iterates across all `(block_root, slot)` pairs from `start_slot`
    /// to the head of the chain (inclusive).
    ///
    /// ## Notes
    ///
    /// - `slot` always increases by `1`.
    /// - Skipped slots contain the root of the closest prior
    ///     non-skipped slot (identical to the way they are stored in `state.block_roots`).
    /// - Iterator returns `(Hash256, Slot)`.
    ///
    /// Will return a `BlockOutOfRange` error if the requested start slot is before the period of
    /// history for which we have blocks stored. See `get_oldest_block_slot`.
    pub fn forwards_iter_block_roots(
        &self,
        start_slot: Slot,
    ) -> Result<impl Iterator<Item = Result<(Hash256, Slot), Error>> + '_, Error> {
        let oldest_block_slot = self.store.get_oldest_block_slot();
        if start_slot < oldest_block_slot {
            return Err(Error::HistoricalBlockError(
                HistoricalBlockError::BlockOutOfRange {
                    slot: start_slot,
                    oldest_block_slot,
                },
            ));
        }

        let local_head = self.head_snapshot();

        let iter = self.store.forwards_block_roots_iterator(
            start_slot,
            local_head.beacon_state.clone_with(CloneConfig::none()),
            local_head.beacon_block_root,
            &self.spec,
        )?;

        Ok(iter.map(|result| result.map_err(Into::into)))
    }

    /// Even more efficient variant of `forwards_iter_block_roots` that will avoid cloning the head
    /// state if it isn't required for the requested range of blocks.
    /// The range [start_slot, end_slot] is inclusive (ie `start_slot <= end_slot`)
    pub fn forwards_iter_block_roots_until(
        &self,
        start_slot: Slot,
        end_slot: Slot,
    ) -> Result<impl Iterator<Item = Result<(Hash256, Slot), Error>> + '_, Error> {
        let oldest_block_slot = self.store.get_oldest_block_slot();
        if start_slot < oldest_block_slot {
            return Err(Error::HistoricalBlockError(
                HistoricalBlockError::BlockOutOfRange {
                    slot: start_slot,
                    oldest_block_slot,
                },
            ));
        }

        self.with_head(move |head| {
            let iter = self.store.forwards_block_roots_iterator_until(
                start_slot,
                end_slot,
                || {
                    (
                        head.beacon_state.clone_with_only_committee_caches(),
                        head.beacon_block_root,
                    )
                },
                &self.spec,
            )?;
            Ok(iter
                .map(|result| result.map_err(Into::into))
                .take_while(move |result| {
                    result.as_ref().map_or(true, |(_, slot)| *slot <= end_slot)
                }))
        })
    }

    /// Traverse backwards from `block_root` to find the block roots of its ancestors.
    ///
    /// ## Notes
    ///
    /// - `slot` always decreases by `1`.
    /// - Skipped slots contain the root of the closest prior
    ///     non-skipped slot (identical to the way they are stored in `state.block_roots`) .
    /// - Iterator returns `(Hash256, Slot)`.
    /// - The provided `block_root` is included as the first item in the iterator.
    pub fn rev_iter_block_roots_from(
        &self,
        block_root: Hash256,
    ) -> Result<impl Iterator<Item = Result<(Hash256, Slot), Error>> + '_, Error> {
        let block = self
            .get_blinded_block(&block_root)?
            .ok_or(Error::MissingBeaconBlock(block_root))?;
        let state = self
            .get_state(&block.state_root(), Some(block.slot()))?
            .ok_or_else(|| Error::MissingBeaconState(block.state_root()))?;
        let iter = BlockRootsIterator::owned(&self.store, state);
        Ok(std::iter::once(Ok((block_root, block.slot())))
            .chain(iter)
            .map(|result| result.map_err(|e| e.into())))
    }

    /// Iterates backwards across all `(state_root, slot)` pairs starting from
    /// an arbitrary `BeaconState` to the earliest reachable ancestor (may or may not be genesis).
    ///
    /// ## Notes
    ///
    /// - `slot` always decreases by `1`.
    /// - Iterator returns `(Hash256, Slot)`.
    /// - As this iterator starts at the `head` of the chain (viz., the best block), the first slot
    ///     returned may be earlier than the wall-clock slot.
    pub fn rev_iter_state_roots_from<'a>(
        &'a self,
        state_root: Hash256,
        state: &'a BeaconState<T::EthSpec>,
    ) -> impl Iterator<Item = Result<(Hash256, Slot), Error>> + 'a {
        std::iter::once(Ok((state_root, state.slot())))
            .chain(StateRootsIterator::new(&self.store, state))
            .map(|result| result.map_err(Into::into))
    }

    /// Iterates across all `(state_root, slot)` pairs from `start_slot`
    /// to the head of the chain (inclusive).
    ///
    /// ## Notes
    ///
    /// - `slot` always increases by `1`.
    /// - Iterator returns `(Hash256, Slot)`.
    pub fn forwards_iter_state_roots(
        &self,
        start_slot: Slot,
    ) -> Result<impl Iterator<Item = Result<(Hash256, Slot), Error>> + '_, Error> {
        let local_head = self.head_snapshot();

        let iter = self.store.forwards_state_roots_iterator(
            start_slot,
            local_head.beacon_state_root(),
            local_head.beacon_state.clone_with(CloneConfig::none()),
            &self.spec,
        )?;

        Ok(iter.map(|result| result.map_err(Into::into)))
    }

    /// Super-efficient forwards state roots iterator that avoids cloning the head if the state
    /// roots lie entirely within the freezer database.
    ///
    /// The iterator returned will include roots for `start_slot..=end_slot`, i.e.  it
    /// is endpoint inclusive.
    pub fn forwards_iter_state_roots_until(
        &self,
        start_slot: Slot,
        end_slot: Slot,
    ) -> Result<impl Iterator<Item = Result<(Hash256, Slot), Error>> + '_, Error> {
        self.with_head(move |head| {
            let iter = self.store.forwards_state_roots_iterator_until(
                start_slot,
                end_slot,
                || {
                    (
                        head.beacon_state.clone_with_only_committee_caches(),
                        head.beacon_state_root(),
                    )
                },
                &self.spec,
            )?;
            Ok(iter
                .map(|result| result.map_err(Into::into))
                .take_while(move |result| {
                    result.as_ref().map_or(true, |(_, slot)| *slot <= end_slot)
                }))
        })
    }

    /// Returns the block at the given slot, if any. Only returns blocks in the canonical chain.
    ///
    /// Use the `skips` parameter to define the behaviour when `request_slot` is a skipped slot.
    ///
    /// ## Errors
    ///
    /// May return a database error.
    pub fn block_at_slot(
        &self,
        request_slot: Slot,
        skips: WhenSlotSkipped,
    ) -> Result<Option<SignedBlindedBeaconBlock<T::EthSpec>>, Error> {
        let root = self.block_root_at_slot(request_slot, skips)?;

        if let Some(block_root) = root {
            Ok(self.store.get_blinded_block(&block_root)?)
        } else {
            Ok(None)
        }
    }

    /// Returns the state root at the given slot, if any. Only returns state roots in the canonical chain.
    ///
    /// ## Errors
    ///
    /// May return a database error.
    pub fn state_root_at_slot(&self, request_slot: Slot) -> Result<Option<Hash256>, Error> {
        if request_slot > self.slot()? {
            return Ok(None);
        } else if request_slot == self.spec.genesis_slot {
            return Ok(Some(self.genesis_state_root));
        }

        // Check limits w.r.t historic state bounds.
        let (historic_lower_limit, historic_upper_limit) = self.store.get_historic_state_limits();
        if request_slot > historic_lower_limit && request_slot < historic_upper_limit {
            return Ok(None);
        }

        // Try an optimized path of reading the root directly from the head state.
        let fast_lookup: Option<Hash256> = self.with_head(|head| {
            if head.beacon_block.slot() <= request_slot {
                // Return the head state root if all slots between the request and the head are skipped.
                Ok(Some(head.beacon_state_root()))
            } else if let Ok(root) = head.beacon_state.get_state_root(request_slot) {
                // Return the root if it's easily accessible from the head state.
                Ok(Some(*root))
            } else {
                // Fast lookup is not possible.
                Ok::<_, Error>(None)
            }
        })?;

        if let Some(root) = fast_lookup {
            return Ok(Some(root));
        }

        process_results(
            self.forwards_iter_state_roots_until(request_slot, request_slot)?,
            |mut iter| {
                if let Some((root, slot)) = iter.next() {
                    if slot == request_slot {
                        Ok(Some(root))
                    } else {
                        // Sanity check.
                        Err(Error::InconsistentForwardsIter { request_slot, slot })
                    }
                } else {
                    Ok(None)
                }
            },
        )?
    }

    /// Returns the block root at the given slot, if any. Only returns roots in the canonical chain.
    ///
    /// ## Notes
    ///
    /// - Use the `skips` parameter to define the behaviour when `request_slot` is a skipped slot.
    /// - Returns `Ok(None)` for any slot higher than the current wall-clock slot, or less than
    ///   the oldest known block slot.
    pub fn block_root_at_slot(
        &self,
        request_slot: Slot,
        skips: WhenSlotSkipped,
    ) -> Result<Option<Hash256>, Error> {
        match skips {
            WhenSlotSkipped::None => self.block_root_at_slot_skips_none(request_slot),
            WhenSlotSkipped::Prev => self.block_root_at_slot_skips_prev(request_slot),
        }
        .or_else(|e| match e {
            Error::HistoricalBlockError(_) => Ok(None),
            e => Err(e),
        })
    }

    /// Returns the block root at the given slot, if any. Only returns roots in the canonical chain.
    ///
    /// ## Notes
    ///
    /// - Returns `Ok(None)` if the given `Slot` was skipped.
    /// - Returns `Ok(None)` for any slot higher than the current wall-clock slot.
    ///
    /// ## Errors
    ///
    /// May return a database error.
    fn block_root_at_slot_skips_none(&self, request_slot: Slot) -> Result<Option<Hash256>, Error> {
        if request_slot > self.slot()? {
            return Ok(None);
        } else if request_slot == self.spec.genesis_slot {
            return Ok(Some(self.genesis_block_root));
        }

        let prev_slot = request_slot.saturating_sub(1_u64);

        // Try an optimized path of reading the root directly from the head state.
        let fast_lookup: Option<Option<Hash256>> = self.with_head(|head| {
            let state = &head.beacon_state;

            // Try find the root for the `request_slot`.
            let request_root_opt = match state.slot().cmp(&request_slot) {
                // It's always a skip slot if the head is less than the request slot, return early.
                Ordering::Less => return Ok(Some(None)),
                // The request slot is the head slot.
                Ordering::Equal => Some(head.beacon_block_root),
                // Try find the request slot in the state.
                Ordering::Greater => state.get_block_root(request_slot).ok().copied(),
            };

            if let Some(request_root) = request_root_opt {
                if let Ok(prev_root) = state.get_block_root(prev_slot) {
                    return Ok(Some((*prev_root != request_root).then_some(request_root)));
                }
            }

            // Fast lookup is not possible.
            Ok::<_, Error>(None)
        })?;
        if let Some(root_opt) = fast_lookup {
            return Ok(root_opt);
        }

        if let Some(((prev_root, _), (curr_root, curr_slot))) = process_results(
            self.forwards_iter_block_roots_until(prev_slot, request_slot)?,
            |iter| iter.tuple_windows().next(),
        )? {
            // Sanity check.
            if curr_slot != request_slot {
                return Err(Error::InconsistentForwardsIter {
                    request_slot,
                    slot: curr_slot,
                });
            }
            Ok((curr_root != prev_root).then_some(curr_root))
        } else {
            Ok(None)
        }
    }

    /// Returns the block root at the given slot, if any. Only returns roots in the canonical chain.
    ///
    /// ## Notes
    ///
    /// - Returns the root at the previous non-skipped slot if the given `Slot` was skipped.
    /// - Returns `Ok(None)` for any slot higher than the current wall-clock slot.
    ///
    /// ## Errors
    ///
    /// May return a database error.
    fn block_root_at_slot_skips_prev(&self, request_slot: Slot) -> Result<Option<Hash256>, Error> {
        if request_slot > self.slot()? {
            return Ok(None);
        } else if request_slot == self.spec.genesis_slot {
            return Ok(Some(self.genesis_block_root));
        }

        // Try an optimized path of reading the root directly from the head state.
        let fast_lookup: Option<Hash256> = self.with_head(|head| {
            if head.beacon_block.slot() <= request_slot {
                // Return the head root if all slots between the request and the head are skipped.
                Ok(Some(head.beacon_block_root))
            } else if let Ok(root) = head.beacon_state.get_block_root(request_slot) {
                // Return the root if it's easily accessible from the head state.
                Ok(Some(*root))
            } else {
                // Fast lookup is not possible.
                Ok::<_, Error>(None)
            }
        })?;
        if let Some(root) = fast_lookup {
            return Ok(Some(root));
        }

        process_results(
            self.forwards_iter_block_roots_until(request_slot, request_slot)?,
            |mut iter| {
                if let Some((root, slot)) = iter.next() {
                    if slot == request_slot {
                        Ok(Some(root))
                    } else {
                        // Sanity check.
                        Err(Error::InconsistentForwardsIter { request_slot, slot })
                    }
                } else {
                    Ok(None)
                }
            },
        )?
    }

    /// Returns the block at the given root, if any.
    ///
    /// Will also check the early attester cache for the block. Because of this, there's no
    /// guarantee that a block returned from this function has a `BeaconState` available in
    /// `self.store`. The expected use for this function is *only* for returning blocks requested
    /// from P2P peers.
    ///
    /// ## Errors
    ///
    /// May return a database error.
    pub async fn get_block_checking_early_attester_cache(
        &self,
        block_root: &Hash256,
    ) -> Result<Option<Arc<SignedBeaconBlock<T::EthSpec>>>, Error> {
        if let Some(block) = self.early_attester_cache.get_block(*block_root) {
            return Ok(Some(block));
        }
        Ok(self.get_block(block_root).await?.map(Arc::new))
    }

    /// Returns the block at the given root, if any.
    ///
    /// ## Errors
    ///
    /// May return a database error.
    pub async fn get_block(
        &self,
        block_root: &Hash256,
    ) -> Result<Option<SignedBeaconBlock<T::EthSpec>>, Error> {
        // Load block from database, returning immediately if we have the full block w payload
        // stored.
        let blinded_block = match self.store.try_get_full_block(block_root)? {
            Some(DatabaseBlock::Full(block)) => return Ok(Some(block)),
            Some(DatabaseBlock::Blinded(block)) => block,
            None => return Ok(None),
        };

        // If we only have a blinded block, load the execution payload from the EL.
        let block_message = blinded_block.message();
        let execution_payload_header = &block_message
            .execution_payload()
            .map_err(|_| Error::BlockVariantLacksExecutionPayload(*block_root))?
            .execution_payload_header;

        let exec_block_hash = execution_payload_header.block_hash;

        let execution_payload = self
            .execution_layer
            .as_ref()
            .ok_or(Error::ExecutionLayerMissing)?
            .get_payload_by_block_hash(exec_block_hash)
            .await
            .map_err(|e| Error::ExecutionLayerErrorPayloadReconstruction(exec_block_hash, e))?
            .ok_or(Error::BlockHashMissingFromExecutionLayer(exec_block_hash))?;

        // Verify payload integrity.
        let header_from_payload = ExecutionPayloadHeader::from(&execution_payload);
        if header_from_payload != *execution_payload_header {
            for txn in &execution_payload.transactions {
                debug!(
                    self.log,
                    "Reconstructed txn";
                    "bytes" => format!("0x{}", hex::encode(&**txn)),
                );
            }

            return Err(Error::InconsistentPayloadReconstructed {
                slot: blinded_block.slot(),
                exec_block_hash,
                canonical_payload_root: execution_payload_header.tree_hash_root(),
                reconstructed_payload_root: header_from_payload.tree_hash_root(),
                canonical_transactions_root: execution_payload_header.transactions_root,
                reconstructed_transactions_root: header_from_payload.transactions_root,
            });
        }

        // Add the payload to the block to form a full block.
        blinded_block
            .try_into_full_block(Some(execution_payload))
            .ok_or(Error::AddPayloadLogicError)
            .map(Some)
    }

    pub fn get_blinded_block(
        &self,
        block_root: &Hash256,
    ) -> Result<Option<SignedBlindedBeaconBlock<T::EthSpec>>, Error> {
        Ok(self.store.get_blinded_block(block_root)?)
    }

    /// Returns the state at the given root, if any.
    ///
    /// ## Errors
    ///
    /// May return a database error.
    pub fn get_state(
        &self,
        state_root: &Hash256,
        slot: Option<Slot>,
    ) -> Result<Option<BeaconState<T::EthSpec>>, Error> {
        Ok(self.store.get_state(state_root, slot)?)
    }

    /// Return the sync committee at `slot + 1` from the canonical chain.
    ///
    /// This is useful when dealing with sync committee messages, because messages are signed
    /// and broadcast one slot prior to the slot of the sync committee (which is relevant at
    /// sync committee period boundaries).
    pub fn sync_committee_at_next_slot(
        &self,
        slot: Slot,
    ) -> Result<Arc<SyncCommittee<T::EthSpec>>, Error> {
        let epoch = slot.safe_add(1)?.epoch(T::EthSpec::slots_per_epoch());
        self.sync_committee_at_epoch(epoch)
    }

    /// Return the sync committee at `epoch` from the canonical chain.
    pub fn sync_committee_at_epoch(
        &self,
        epoch: Epoch,
    ) -> Result<Arc<SyncCommittee<T::EthSpec>>, Error> {
        // Try to read a committee from the head. This will work most of the time, but will fail
        // for faraway committees, or if there are skipped slots at the transition to Altair.
        let spec = &self.spec;
        let committee_from_head =
            self.with_head(
                |head| match head.beacon_state.get_built_sync_committee(epoch, spec) {
                    Ok(committee) => Ok(Some(committee.clone())),
                    Err(BeaconStateError::SyncCommitteeNotKnown { .. })
                    | Err(BeaconStateError::IncorrectStateVariant) => Ok(None),
                    Err(e) => Err(Error::from(e)),
                },
            )?;

        if let Some(committee) = committee_from_head {
            Ok(committee)
        } else {
            // Slow path: load a state (or advance the head).
            let sync_committee_period = epoch.sync_committee_period(spec)?;
            let committee = self
                .state_for_sync_committee_period(sync_committee_period)?
                .get_built_sync_committee(epoch, spec)?
                .clone();
            Ok(committee)
        }
    }

    /// Load a state suitable for determining the sync committee for the given period.
    ///
    /// Specifically, the state at the start of the *previous* sync committee period.
    ///
    /// This is sufficient for historical duties, and efficient in the case where the head
    /// is lagging the current period and we need duties for the next period (because we only
    /// have to transition the head to start of the current period).
    ///
    /// We also need to ensure that the load slot is after the Altair fork.
    ///
    /// **WARNING**: the state returned will have dummy state roots. It should only be used
    /// for its sync committees (determining duties, etc).
    pub fn state_for_sync_committee_period(
        &self,
        sync_committee_period: u64,
    ) -> Result<BeaconState<T::EthSpec>, Error> {
        let altair_fork_epoch = self
            .spec
            .altair_fork_epoch
            .ok_or(Error::AltairForkDisabled)?;

        let load_slot = std::cmp::max(
            self.spec.epochs_per_sync_committee_period * sync_committee_period.saturating_sub(1),
            altair_fork_epoch,
        )
        .start_slot(T::EthSpec::slots_per_epoch());

        self.state_at_slot(load_slot, StateSkipConfig::WithoutStateRoots)
    }

    /// Returns the current heads of the `BeaconChain`. For the canonical head, see `Self::head`.
    ///
    /// Returns `(block_root, block_slot)`.
    pub fn heads(&self) -> Vec<(Hash256, Slot)> {
        self.head_tracker.heads()
    }

    pub fn knows_head(&self, block_hash: &SignedBeaconBlockHash) -> bool {
        self.head_tracker.contains_head((*block_hash).into())
    }

    /// Returns the `BeaconState` at the given slot.
    ///
    /// Returns `None` when the state is not found in the database or there is an error skipping
    /// to a future state.
    pub fn state_at_slot(
        &self,
        slot: Slot,
        config: StateSkipConfig,
    ) -> Result<BeaconState<T::EthSpec>, Error> {
        let head_state = self.head_beacon_state_cloned();

        match slot.cmp(&head_state.slot()) {
            Ordering::Equal => Ok(head_state),
            Ordering::Greater => {
                if slot > head_state.slot() + T::EthSpec::slots_per_epoch() {
                    warn!(
                        self.log,
                        "Skipping more than an epoch";
                        "head_slot" => head_state.slot(),
                        "request_slot" => slot
                    )
                }

                let start_slot = head_state.slot();
                let task_start = Instant::now();
                let max_task_runtime = Duration::from_secs(self.spec.seconds_per_slot);

                let head_state_slot = head_state.slot();
                let mut state = head_state;

                let skip_state_root = match config {
                    StateSkipConfig::WithStateRoots => None,
                    StateSkipConfig::WithoutStateRoots => Some(Hash256::zero()),
                };

                while state.slot() < slot {
                    // Do not allow and forward state skip that takes longer than the maximum task duration.
                    //
                    // This is a protection against nodes doing too much work when they're not synced
                    // to a chain.
                    if task_start + max_task_runtime < Instant::now() {
                        return Err(Error::StateSkipTooLarge {
                            start_slot,
                            requested_slot: slot,
                            max_task_runtime,
                        });
                    }

                    // Note: supplying some `state_root` when it is known would be a cheap and easy
                    // optimization.
                    match per_slot_processing(&mut state, skip_state_root, &self.spec) {
                        Ok(_) => (),
                        Err(e) => {
                            warn!(
                                self.log,
                                "Unable to load state at slot";
                                "error" => ?e,
                                "head_slot" => head_state_slot,
                                "requested_slot" => slot
                            );
                            return Err(Error::NoStateForSlot(slot));
                        }
                    };
                }
                Ok(state)
            }
            Ordering::Less => {
                let state_root =
                    process_results(self.forwards_iter_state_roots_until(slot, slot)?, |iter| {
                        iter.take_while(|(_, current_slot)| *current_slot >= slot)
                            .find(|(_, current_slot)| *current_slot == slot)
                            .map(|(root, _slot)| root)
                    })?
                    .ok_or(Error::NoStateForSlot(slot))?;

                Ok(self
                    .get_state(&state_root, Some(slot))?
                    .ok_or(Error::NoStateForSlot(slot))?)
            }
        }
    }

    /// Returns the `BeaconState` the current slot (viz., `self.slot()`).
    ///
    ///  - A reference to the head state (note: this keeps a read lock on the head, try to use
    ///  sparingly).
    ///  - The head state, but with skipped slots (for states later than the head).
    ///
    ///  Returns `None` when there is an error skipping to a future state or the slot clock cannot
    ///  be read.
    pub fn wall_clock_state(&self) -> Result<BeaconState<T::EthSpec>, Error> {
        self.state_at_slot(self.slot()?, StateSkipConfig::WithStateRoots)
    }

    /// Returns the validator index (if any) for the given public key.
    ///
    /// ## Notes
    ///
    /// This query uses the `validator_pubkey_cache` which contains _all_ validators ever seen,
    /// even if those validators aren't included in the head state. It is important to remember
    /// that just because a validator exists here, it doesn't necessarily exist in all
    /// `BeaconStates`.
    ///
    /// ## Errors
    ///
    /// May return an error if acquiring a read-lock on the `validator_pubkey_cache` times out.
    pub fn validator_index(&self, pubkey: &PublicKeyBytes) -> Result<Option<usize>, Error> {
        let pubkey_cache = self
            .validator_pubkey_cache
            .try_read_for(VALIDATOR_PUBKEY_CACHE_LOCK_TIMEOUT)
            .ok_or(Error::ValidatorPubkeyCacheLockTimeout)?;

        Ok(pubkey_cache.get_index(pubkey))
    }

    /// Return the validator indices of all public keys fetched from an iterator.
    ///
    /// If any public key doesn't belong to a known validator then an error will be returned.
    /// We could consider relaxing this by returning `Vec<Option<usize>>` in future.
    pub fn validator_indices<'a>(
        &self,
        validator_pubkeys: impl Iterator<Item = &'a PublicKeyBytes>,
    ) -> Result<Vec<u64>, Error> {
        let pubkey_cache = self
            .validator_pubkey_cache
            .try_read_for(VALIDATOR_PUBKEY_CACHE_LOCK_TIMEOUT)
            .ok_or(Error::ValidatorPubkeyCacheLockTimeout)?;

        validator_pubkeys
            .map(|pubkey| {
                pubkey_cache
                    .get_index(pubkey)
                    .map(|id| id as u64)
                    .ok_or(Error::ValidatorPubkeyUnknown(*pubkey))
            })
            .collect()
    }

    /// Returns the validator pubkey (if any) for the given validator index.
    ///
    /// ## Notes
    ///
    /// This query uses the `validator_pubkey_cache` which contains _all_ validators ever seen,
    /// even if those validators aren't included in the head state. It is important to remember
    /// that just because a validator exists here, it doesn't necessarily exist in all
    /// `BeaconStates`.
    ///
    /// ## Errors
    ///
    /// May return an error if acquiring a read-lock on the `validator_pubkey_cache` times out.
    pub fn validator_pubkey(&self, validator_index: usize) -> Result<Option<PublicKey>, Error> {
        let pubkey_cache = self
            .validator_pubkey_cache
            .try_read_for(VALIDATOR_PUBKEY_CACHE_LOCK_TIMEOUT)
            .ok_or(Error::ValidatorPubkeyCacheLockTimeout)?;

        Ok(pubkey_cache.get(validator_index).cloned())
    }

    /// As per `Self::validator_pubkey`, but returns `PublicKeyBytes`.
    pub fn validator_pubkey_bytes(
        &self,
        validator_index: usize,
    ) -> Result<Option<PublicKeyBytes>, Error> {
        let pubkey_cache = self
            .validator_pubkey_cache
            .try_read_for(VALIDATOR_PUBKEY_CACHE_LOCK_TIMEOUT)
            .ok_or(Error::ValidatorPubkeyCacheLockTimeout)?;

        Ok(pubkey_cache.get_pubkey_bytes(validator_index).copied())
    }

    /// As per `Self::validator_pubkey_bytes` but will resolve multiple indices at once to avoid
    /// bouncing the read-lock on the pubkey cache.
    ///
    /// Returns a map that may have a length less than `validator_indices.len()` if some indices
    /// were unable to be resolved.
    pub fn validator_pubkey_bytes_many(
        &self,
        validator_indices: &[usize],
    ) -> Result<HashMap<usize, PublicKeyBytes>, Error> {
        let pubkey_cache = self
            .validator_pubkey_cache
            .try_read_for(VALIDATOR_PUBKEY_CACHE_LOCK_TIMEOUT)
            .ok_or(Error::ValidatorPubkeyCacheLockTimeout)?;

        let mut map = HashMap::with_capacity(validator_indices.len());
        for &validator_index in validator_indices {
            if let Some(pubkey) = pubkey_cache.get_pubkey_bytes(validator_index) {
                map.insert(validator_index, *pubkey);
            }
        }
        Ok(map)
    }

    /// Returns the block canonical root of the current canonical chain at a given slot, starting from the given state.
    ///
    /// Returns `None` if the given slot doesn't exist in the chain.
    pub fn root_at_slot_from_state(
        &self,
        target_slot: Slot,
        beacon_block_root: Hash256,
        state: &BeaconState<T::EthSpec>,
    ) -> Result<Option<Hash256>, Error> {
        let iter = BlockRootsIterator::new(&self.store, state);
        let iter_with_head = std::iter::once(Ok((beacon_block_root, state.slot())))
            .chain(iter)
            .map(|result| result.map_err(|e| e.into()));

        process_results(iter_with_head, |mut iter| {
            iter.find(|(_, slot)| *slot == target_slot)
                .map(|(root, _)| root)
        })
    }

    /// Returns the attestation duties for the given validator indices using the shuffling cache.
    ///
    /// An error may be returned if `head_block_root` is a finalized block, this function is only
    /// designed for operations at the head of the chain.
    ///
    /// The returned `Vec` will have the same length as `validator_indices`, any
    /// non-existing/inactive validators will have `None` values.
    ///
    /// ## Notes
    ///
    /// This function will try to use the shuffling cache to return the value. If the value is not
    /// in the shuffling cache, it will be added. Care should be taken not to wash out the
    /// shuffling cache with historical/useless values.
    pub fn validator_attestation_duties(
        &self,
        validator_indices: &[u64],
        epoch: Epoch,
        head_block_root: Hash256,
    ) -> Result<(Vec<Option<AttestationDuty>>, Hash256, ExecutionStatus), Error> {
        let execution_status = self
            .canonical_head
            .fork_choice_read_lock()
            .get_block_execution_status(&head_block_root)
            .ok_or(Error::AttestationHeadNotInForkChoice(head_block_root))?;

        let (duties, dependent_root) = self.with_committee_cache(
            head_block_root,
            epoch,
            |committee_cache, dependent_root| {
                let duties = validator_indices
                    .iter()
                    .map(|validator_index| {
                        let validator_index = *validator_index as usize;
                        committee_cache.get_attestation_duties(validator_index)
                    })
                    .collect();

                Ok((duties, dependent_root))
            },
        )?;
        Ok((duties, dependent_root, execution_status))
    }

    /// Returns an aggregated `Attestation`, if any, that has a matching `attestation.data`.
    ///
    /// The attestation will be obtained from `self.naive_aggregation_pool`.
    pub fn get_aggregated_attestation(
        &self,
        data: &AttestationData,
    ) -> Result<Option<Attestation<T::EthSpec>>, Error> {
        if let Some(attestation) = self.naive_aggregation_pool.read().get(data) {
            self.filter_optimistic_attestation(attestation)
                .map(Option::Some)
        } else {
            Ok(None)
        }
    }

    /// Returns an aggregated `Attestation`, if any, that has a matching
    /// `attestation.data.tree_hash_root()`.
    ///
    /// The attestation will be obtained from `self.naive_aggregation_pool`.
    pub fn get_aggregated_attestation_by_slot_and_root(
        &self,
        slot: Slot,
        attestation_data_root: &Hash256,
    ) -> Result<Option<Attestation<T::EthSpec>>, Error> {
        if let Some(attestation) = self
            .naive_aggregation_pool
            .read()
            .get_by_slot_and_root(slot, attestation_data_root)
        {
            self.filter_optimistic_attestation(attestation)
                .map(Option::Some)
        } else {
            Ok(None)
        }
    }

    /// Returns `Ok(attestation)` if the supplied `attestation` references a valid
    /// `beacon_block_root`.
    fn filter_optimistic_attestation(
        &self,
        attestation: Attestation<T::EthSpec>,
    ) -> Result<Attestation<T::EthSpec>, Error> {
        let beacon_block_root = attestation.data.beacon_block_root;
        match self
            .canonical_head
            .fork_choice_read_lock()
            .get_block_execution_status(&beacon_block_root)
        {
            // The attestation references a block that is not in fork choice, it must be
            // pre-finalization.
            None => Err(Error::CannotAttestToFinalizedBlock { beacon_block_root }),
            // The attestation references a fully valid `beacon_block_root`.
            Some(execution_status) if execution_status.is_valid_or_irrelevant() => Ok(attestation),
            // The attestation references a block that has not been verified by an EL (i.e. it
            // is optimistic or invalid). Don't return the block, return an error instead.
            Some(execution_status) => Err(Error::HeadBlockNotFullyVerified {
                beacon_block_root,
                execution_status,
            }),
        }
    }

    /// Return an aggregated `SyncCommitteeContribution` matching the given `root`.
    pub fn get_aggregated_sync_committee_contribution(
        &self,
        sync_contribution_data: &SyncContributionData,
    ) -> Result<Option<SyncCommitteeContribution<T::EthSpec>>, Error> {
        if let Some(contribution) = self
            .naive_sync_aggregation_pool
            .read()
            .get(sync_contribution_data)
        {
            self.filter_optimistic_sync_committee_contribution(contribution)
                .map(Option::Some)
        } else {
            Ok(None)
        }
    }

    fn filter_optimistic_sync_committee_contribution(
        &self,
        contribution: SyncCommitteeContribution<T::EthSpec>,
    ) -> Result<SyncCommitteeContribution<T::EthSpec>, Error> {
        let beacon_block_root = contribution.beacon_block_root;
        match self
            .canonical_head
            .fork_choice_read_lock()
            .get_block_execution_status(&beacon_block_root)
        {
            // The contribution references a block that is not in fork choice, it must be
            // pre-finalization.
            None => Err(Error::SyncContributionDataReferencesFinalizedBlock { beacon_block_root }),
            // The contribution references a fully valid `beacon_block_root`.
            Some(execution_status) if execution_status.is_valid_or_irrelevant() => Ok(contribution),
            // The contribution references a block that has not been verified by an EL (i.e. it
            // is optimistic or invalid). Don't return the block, return an error instead.
            Some(execution_status) => Err(Error::HeadBlockNotFullyVerified {
                beacon_block_root,
                execution_status,
            }),
        }
    }

    /// Produce an unaggregated `Attestation` that is valid for the given `slot` and `index`.
    ///
    /// The produced `Attestation` will not be valid until it has been signed by exactly one
    /// validator that is in the committee for `slot` and `index` in the canonical chain.
    ///
    /// Always attests to the canonical chain.
    ///
    /// ## Errors
    ///
    /// May return an error if the `request_slot` is too far behind the head state.
    pub fn produce_unaggregated_attestation(
        &self,
        request_slot: Slot,
        request_index: CommitteeIndex,
    ) -> Result<Attestation<T::EthSpec>, Error> {
        let _total_timer = metrics::start_timer(&metrics::ATTESTATION_PRODUCTION_SECONDS);

        // The early attester cache will return `Some(attestation)` in the scenario where there is a
        // block being imported that will become the head block, but that block has not yet been
        // inserted into the database and set as `self.canonical_head`.
        //
        // In effect, the early attester cache prevents slow database IO from causing missed
        // head/target votes.
        //
        // The early attester cache should never contain an optimistically imported block.
        match self
            .early_attester_cache
            .try_attest(request_slot, request_index, &self.spec)
        {
            // The cache matched this request, return the value.
            Ok(Some(attestation)) => return Ok(attestation),
            // The cache did not match this request, proceed with the rest of this function.
            Ok(None) => (),
            // The cache returned an error. Log the error and proceed with the rest of this
            // function.
            Err(e) => warn!(
                self.log,
                "Early attester cache failed";
                "error" => ?e
            ),
        }

        let slots_per_epoch = T::EthSpec::slots_per_epoch();
        let request_epoch = request_slot.epoch(slots_per_epoch);

        /*
         * Phase 1/2:
         *
         * Take a short-lived read-lock on the head and copy the necessary information from it.
         *
         * It is important that this first phase is as quick as possible; creating contention for
         * the head-lock is not desirable.
         */

        let head_state_slot;
        let beacon_block_root;
        let beacon_state_root;
        let target;
        let current_epoch_attesting_info: Option<(Checkpoint, usize)>;
        let attester_cache_key;
        let head_timer = metrics::start_timer(&metrics::ATTESTATION_PRODUCTION_HEAD_SCRAPE_SECONDS);
        // The following braces are to prevent the `cached_head` Arc from being held for longer than
        // required. It also helps reduce the diff for a very large PR (#3244).
        {
            let head = self.head_snapshot();
            let head_state = &head.beacon_state;
            head_state_slot = head_state.slot();

            // There is no value in producing an attestation to a block that is pre-finalization and
            // it is likely to cause expensive and pointless reads to the freezer database. Exit
            // early if this is the case.
            let finalized_slot = head_state
                .finalized_checkpoint()
                .epoch
                .start_slot(slots_per_epoch);
            if request_slot < finalized_slot {
                return Err(Error::AttestingToFinalizedSlot {
                    finalized_slot,
                    request_slot,
                });
            }

            // This function will eventually fail when trying to access a slot which is
            // out-of-bounds of `state.block_roots`. This explicit error is intended to provide a
            // clearer message to the user than an ambiguous `SlotOutOfBounds` error.
            let slots_per_historical_root = T::EthSpec::slots_per_historical_root() as u64;
            let lowest_permissible_slot =
                head_state.slot().saturating_sub(slots_per_historical_root);
            if request_slot < lowest_permissible_slot {
                return Err(Error::AttestingToAncientSlot {
                    lowest_permissible_slot,
                    request_slot,
                });
            }

            if request_slot >= head_state.slot() {
                // When attesting to the head slot or later, always use the head of the chain.
                beacon_block_root = head.beacon_block_root;
                beacon_state_root = head.beacon_state_root();
            } else {
                // Permit attesting to slots *prior* to the current head. This is desirable when
                // the VC and BN are out-of-sync due to time issues or overloading.
                beacon_block_root = *head_state.get_block_root(request_slot)?;
                beacon_state_root = *head_state.get_state_root(request_slot)?;
            };

            let target_slot = request_epoch.start_slot(T::EthSpec::slots_per_epoch());
            let target_root = if head_state.slot() <= target_slot {
                // If the state is earlier than the target slot then the target *must* be the head
                // block root.
                beacon_block_root
            } else {
                *head_state.get_block_root(target_slot)?
            };
            target = Checkpoint {
                epoch: request_epoch,
                root: target_root,
            };

            current_epoch_attesting_info = if head_state.current_epoch() == request_epoch {
                // When the head state is in the same epoch as the request, all the information
                // required to attest is available on the head state.
                Some((
                    head_state.current_justified_checkpoint(),
                    head_state
                        .get_beacon_committee(request_slot, request_index)?
                        .committee
                        .len(),
                ))
            } else {
                // If the head state is in a *different* epoch to the request, more work is required
                // to determine the justified checkpoint and committee length.
                None
            };

            // Determine the key for `self.attester_cache`, in case it is required later in this
            // routine.
            attester_cache_key =
                AttesterCacheKey::new(request_epoch, head_state, beacon_block_root)?;
        }
        drop(head_timer);

        // Only attest to a block if it is fully verified (i.e. not optimistic or invalid).
        match self
            .canonical_head
            .fork_choice_read_lock()
            .get_block_execution_status(&beacon_block_root)
        {
            Some(execution_status) if execution_status.is_valid_or_irrelevant() => (),
            Some(execution_status) => {
                return Err(Error::HeadBlockNotFullyVerified {
                    beacon_block_root,
                    execution_status,
                })
            }
            None => return Err(Error::HeadMissingFromForkChoice(beacon_block_root)),
        };

        /*
         *  Phase 2/2:
         *
         *  If the justified checkpoint and committee length from the head are suitable for this
         *  attestation, use them. If not, try the attester cache. If the cache misses, load a state
         *  from disk and prime the cache with it.
         */

        let cache_timer =
            metrics::start_timer(&metrics::ATTESTATION_PRODUCTION_CACHE_INTERACTION_SECONDS);
        let (justified_checkpoint, committee_len) =
            if let Some((justified_checkpoint, committee_len)) = current_epoch_attesting_info {
                // The head state is in the same epoch as the attestation, so there is no more
                // required information.
                (justified_checkpoint, committee_len)
            } else if let Some(cached_values) = self.attester_cache.get::<T::EthSpec>(
                &attester_cache_key,
                request_slot,
                request_index,
                &self.spec,
            )? {
                // The suitable values were already cached. Return them.
                cached_values
            } else {
                debug!(
                    self.log,
                    "Attester cache miss";
                    "beacon_block_root" => ?beacon_block_root,
                    "head_state_slot" => %head_state_slot,
                    "request_slot" => %request_slot,
                );

                // Neither the head state, nor the attester cache was able to produce the required
                // information to attest in this epoch. So, load a `BeaconState` from disk and use
                // it to fulfil the request (and prime the cache to avoid this next time).
                let _cache_build_timer =
                    metrics::start_timer(&metrics::ATTESTATION_PRODUCTION_CACHE_PRIME_SECONDS);
                self.attester_cache.load_and_cache_state(
                    beacon_state_root,
                    attester_cache_key,
                    request_slot,
                    request_index,
                    self,
                )?
            };
        drop(cache_timer);

        Ok(Attestation {
            aggregation_bits: BitList::with_capacity(committee_len)?,
            data: AttestationData {
                slot: request_slot,
                index: request_index,
                beacon_block_root,
                source: justified_checkpoint,
                target,
            },
            signature: AggregateSignature::empty(),
        })
    }

    /// Performs the same validation as `Self::verify_unaggregated_attestation_for_gossip`, but for
    /// multiple attestations using batch BLS verification. Batch verification can provide
    /// significant CPU-time savings compared to individual verification.
    pub fn batch_verify_unaggregated_attestations_for_gossip<'a, I>(
        &self,
        attestations: I,
    ) -> Result<
        Vec<Result<VerifiedUnaggregatedAttestation<'a, T>, AttestationError>>,
        AttestationError,
    >
    where
        I: Iterator<Item = (&'a Attestation<T::EthSpec>, Option<SubnetId>)> + ExactSizeIterator,
    {
        batch_verify_unaggregated_attestations(attestations, self)
    }

    /// Accepts some `Attestation` from the network and attempts to verify it, returning `Ok(_)` if
    /// it is valid to be (re)broadcast on the gossip network.
    ///
    /// The attestation must be "unaggregated", that is it must have exactly one
    /// aggregation bit set.
    pub fn verify_unaggregated_attestation_for_gossip<'a>(
        &self,
        unaggregated_attestation: &'a Attestation<T::EthSpec>,
        subnet_id: Option<SubnetId>,
    ) -> Result<VerifiedUnaggregatedAttestation<'a, T>, AttestationError> {
        metrics::inc_counter(&metrics::UNAGGREGATED_ATTESTATION_PROCESSING_REQUESTS);
        let _timer =
            metrics::start_timer(&metrics::UNAGGREGATED_ATTESTATION_GOSSIP_VERIFICATION_TIMES);

        VerifiedUnaggregatedAttestation::verify(unaggregated_attestation, subnet_id, self).map(
            |v| {
                // This method is called for API and gossip attestations, so this covers all unaggregated attestation events
                if let Some(event_handler) = self.event_handler.as_ref() {
                    if event_handler.has_attestation_subscribers() {
                        event_handler
                            .register(EventKind::Attestation(Box::new(v.attestation().clone())));
                    }
                }
                metrics::inc_counter(&metrics::UNAGGREGATED_ATTESTATION_PROCESSING_SUCCESSES);
                v
            },
        )
    }

    /// Performs the same validation as `Self::verify_aggregated_attestation_for_gossip`, but for
    /// multiple attestations using batch BLS verification. Batch verification can provide
    /// significant CPU-time savings compared to individual verification.
    pub fn batch_verify_aggregated_attestations_for_gossip<'a, I>(
        &self,
        aggregates: I,
    ) -> Result<Vec<Result<VerifiedAggregatedAttestation<'a, T>, AttestationError>>, AttestationError>
    where
        I: Iterator<Item = &'a SignedAggregateAndProof<T::EthSpec>> + ExactSizeIterator,
    {
        batch_verify_aggregated_attestations(aggregates, self)
    }

    /// Accepts some `SignedAggregateAndProof` from the network and attempts to verify it,
    /// returning `Ok(_)` if it is valid to be (re)broadcast on the gossip network.
    pub fn verify_aggregated_attestation_for_gossip<'a>(
        &self,
        signed_aggregate: &'a SignedAggregateAndProof<T::EthSpec>,
    ) -> Result<VerifiedAggregatedAttestation<'a, T>, AttestationError> {
        metrics::inc_counter(&metrics::AGGREGATED_ATTESTATION_PROCESSING_REQUESTS);
        let _timer =
            metrics::start_timer(&metrics::AGGREGATED_ATTESTATION_GOSSIP_VERIFICATION_TIMES);

        VerifiedAggregatedAttestation::verify(signed_aggregate, self).map(|v| {
            // This method is called for API and gossip attestations, so this covers all aggregated attestation events
            if let Some(event_handler) = self.event_handler.as_ref() {
                if event_handler.has_attestation_subscribers() {
                    event_handler
                        .register(EventKind::Attestation(Box::new(v.attestation().clone())));
                }
            }
            metrics::inc_counter(&metrics::AGGREGATED_ATTESTATION_PROCESSING_SUCCESSES);
            v
        })
    }

    /// Accepts some `SyncCommitteeMessage` from the network and attempts to verify it, returning `Ok(_)` if
    /// it is valid to be (re)broadcast on the gossip network.
    pub fn verify_sync_committee_message_for_gossip(
        &self,
        sync_message: SyncCommitteeMessage,
        subnet_id: SyncSubnetId,
    ) -> Result<VerifiedSyncCommitteeMessage, SyncCommitteeError> {
        metrics::inc_counter(&metrics::SYNC_MESSAGE_PROCESSING_REQUESTS);
        let _timer = metrics::start_timer(&metrics::SYNC_MESSAGE_GOSSIP_VERIFICATION_TIMES);

        VerifiedSyncCommitteeMessage::verify(sync_message, subnet_id, self).map(|v| {
            metrics::inc_counter(&metrics::SYNC_MESSAGE_PROCESSING_SUCCESSES);
            v
        })
    }

    /// Accepts some `SignedContributionAndProof` from the network and attempts to verify it,
    /// returning `Ok(_)` if it is valid to be (re)broadcast on the gossip network.
    pub fn verify_sync_contribution_for_gossip(
        &self,
        sync_contribution: SignedContributionAndProof<T::EthSpec>,
    ) -> Result<VerifiedSyncContribution<T>, SyncCommitteeError> {
        metrics::inc_counter(&metrics::SYNC_CONTRIBUTION_PROCESSING_REQUESTS);
        let _timer = metrics::start_timer(&metrics::SYNC_CONTRIBUTION_GOSSIP_VERIFICATION_TIMES);
        VerifiedSyncContribution::verify(sync_contribution, self).map(|v| {
            if let Some(event_handler) = self.event_handler.as_ref() {
                if event_handler.has_contribution_subscribers() {
                    event_handler.register(EventKind::ContributionAndProof(Box::new(
                        v.aggregate().clone(),
                    )));
                }
            }
            metrics::inc_counter(&metrics::SYNC_CONTRIBUTION_PROCESSING_SUCCESSES);
            v
        })
    }

    /// Accepts some attestation-type object and attempts to verify it in the context of fork
    /// choice. If it is valid it is applied to `self.fork_choice`.
    ///
    /// Common items that implement `VerifiedAttestation`:
    ///
    /// - `VerifiedUnaggregatedAttestation`
    /// - `VerifiedAggregatedAttestation`
    pub fn apply_attestation_to_fork_choice(
        &self,
        verified: &impl VerifiedAttestation<T>,
    ) -> Result<(), Error> {
        let _timer = metrics::start_timer(&metrics::FORK_CHOICE_PROCESS_ATTESTATION_TIMES);

        self.canonical_head
            .fork_choice_write_lock()
            .on_attestation(
                self.slot()?,
                verified.indexed_attestation(),
                AttestationFromBlock::False,
                &self.spec,
            )
            .map_err(Into::into)
    }

    /// Accepts an `VerifiedUnaggregatedAttestation` and attempts to apply it to the "naive
    /// aggregation pool".
    ///
    /// The naive aggregation pool is used by local validators to produce
    /// `SignedAggregateAndProof`.
    ///
    /// If the attestation is too old (low slot) to be included in the pool it is simply dropped
    /// and no error is returned.
    pub fn add_to_naive_aggregation_pool(
        &self,
        unaggregated_attestation: &impl VerifiedAttestation<T>,
    ) -> Result<(), AttestationError> {
        let _timer = metrics::start_timer(&metrics::ATTESTATION_PROCESSING_APPLY_TO_AGG_POOL);

        let attestation = unaggregated_attestation.attestation();

        match self.naive_aggregation_pool.write().insert(attestation) {
            Ok(outcome) => trace!(
                self.log,
                "Stored unaggregated attestation";
                "outcome" => ?outcome,
                "index" => attestation.data.index,
                "slot" => attestation.data.slot.as_u64(),
            ),
            Err(NaiveAggregationError::SlotTooLow {
                slot,
                lowest_permissible_slot,
            }) => {
                trace!(
                    self.log,
                    "Refused to store unaggregated attestation";
                    "lowest_permissible_slot" => lowest_permissible_slot.as_u64(),
                    "slot" => slot.as_u64(),
                );
            }
            Err(e) => {
                error!(
                        self.log,
                        "Failed to store unaggregated attestation";
                        "error" => ?e,
                        "index" => attestation.data.index,
                        "slot" => attestation.data.slot.as_u64(),
                );
                return Err(Error::from(e).into());
            }
        };

        Ok(())
    }

    /// Accepts a `VerifiedSyncCommitteeMessage` and attempts to apply it to the "naive
    /// aggregation pool".
    ///
    /// The naive aggregation pool is used by local validators to produce
    /// `SignedContributionAndProof`.
    ///
    /// If the sync message is too old (low slot) to be included in the pool it is simply dropped
    /// and no error is returned.
    pub fn add_to_naive_sync_aggregation_pool(
        &self,
        verified_sync_committee_message: VerifiedSyncCommitteeMessage,
    ) -> Result<VerifiedSyncCommitteeMessage, SyncCommitteeError> {
        let sync_message = verified_sync_committee_message.sync_message();
        let positions_by_subnet_id: &HashMap<SyncSubnetId, Vec<usize>> =
            verified_sync_committee_message.subnet_positions();
        for (subnet_id, positions) in positions_by_subnet_id.iter() {
            for position in positions {
                let _timer =
                    metrics::start_timer(&metrics::SYNC_CONTRIBUTION_PROCESSING_APPLY_TO_AGG_POOL);
                let contribution = SyncCommitteeContribution::from_message(
                    sync_message,
                    subnet_id.into(),
                    *position,
                )?;

                match self
                    .naive_sync_aggregation_pool
                    .write()
                    .insert(&contribution)
                {
                    Ok(outcome) => trace!(
                        self.log,
                        "Stored unaggregated sync committee message";
                        "outcome" => ?outcome,
                        "index" => sync_message.validator_index,
                        "slot" => sync_message.slot.as_u64(),
                    ),
                    Err(NaiveAggregationError::SlotTooLow {
                        slot,
                        lowest_permissible_slot,
                    }) => {
                        trace!(
                            self.log,
                            "Refused to store unaggregated sync committee message";
                            "lowest_permissible_slot" => lowest_permissible_slot.as_u64(),
                            "slot" => slot.as_u64(),
                        );
                    }
                    Err(e) => {
                        error!(
                                self.log,
                                "Failed to store unaggregated sync committee message";
                                "error" => ?e,
                                "index" => sync_message.validator_index,
                                "slot" => sync_message.slot.as_u64(),
                        );
                        return Err(Error::from(e).into());
                    }
                };
            }
        }
        Ok(verified_sync_committee_message)
    }

    /// Accepts a `VerifiedAttestation` and attempts to apply it to `self.op_pool`.
    ///
    /// The op pool is used by local block producers to pack blocks with operations.
    pub fn add_to_block_inclusion_pool<A>(
        &self,
        verified_attestation: A,
    ) -> Result<(), AttestationError>
    where
        A: VerifiedAttestation<T>,
    {
        let _timer = metrics::start_timer(&metrics::ATTESTATION_PROCESSING_APPLY_TO_OP_POOL);

        // If there's no eth1 chain then it's impossible to produce blocks and therefore
        // useless to put things in the op pool.
        if self.eth1_chain.is_some() {
            let (attestation, attesting_indices) =
                verified_attestation.into_attestation_and_indices();
            self.op_pool
                .insert_attestation(attestation, attesting_indices)
                .map_err(Error::from)?;
        }

        Ok(())
    }

    /// Accepts a `VerifiedSyncContribution` and attempts to apply it to `self.op_pool`.
    ///
    /// The op pool is used by local block producers to pack blocks with operations.
    pub fn add_contribution_to_block_inclusion_pool(
        &self,
        contribution: VerifiedSyncContribution<T>,
    ) -> Result<(), SyncCommitteeError> {
        let _timer = metrics::start_timer(&metrics::SYNC_CONTRIBUTION_PROCESSING_APPLY_TO_OP_POOL);

        // If there's no eth1 chain then it's impossible to produce blocks and therefore
        // useless to put things in the op pool.
        if self.eth1_chain.is_some() {
            self.op_pool
                .insert_sync_contribution(contribution.contribution())
                .map_err(Error::from)?;
        }

        Ok(())
    }

    /// Filter an attestation from the op pool for shuffling compatibility.
    ///
    /// Use the provided `filter_cache` map to memoize results.
    pub fn filter_op_pool_attestation(
        &self,
        filter_cache: &mut HashMap<(Hash256, Epoch), bool>,
        att: &AttestationRef<T::EthSpec>,
        state: &BeaconState<T::EthSpec>,
    ) -> bool {
        *filter_cache
            .entry((att.data.beacon_block_root, att.checkpoint.target_epoch))
            .or_insert_with(|| {
                self.shuffling_is_compatible(
                    &att.data.beacon_block_root,
                    att.checkpoint.target_epoch,
                    state,
                )
            })
    }

    /// Check that the shuffling at `block_root` is equal to one of the shufflings of `state`.
    ///
    /// The `target_epoch` argument determines which shuffling to check compatibility with, it
    /// should be equal to the current or previous epoch of `state`, or else `false` will be
    /// returned.
    ///
    /// The compatibility check is designed to be fast: we check that the block that
    /// determined the RANDAO mix for the `target_epoch` matches the ancestor of the block
    /// identified by `block_root` (at that slot).
    pub fn shuffling_is_compatible(
        &self,
        block_root: &Hash256,
        target_epoch: Epoch,
        state: &BeaconState<T::EthSpec>,
    ) -> bool {
        let slots_per_epoch = T::EthSpec::slots_per_epoch();
        let shuffling_lookahead = 1 + self.spec.min_seed_lookahead.as_u64();

        // Shuffling can't have changed if we're in the first few epochs
        if state.current_epoch() < shuffling_lookahead {
            return true;
        }

        // Otherwise the shuffling is determined by the block at the end of the target epoch
        // minus the shuffling lookahead (usually 2). We call this the "pivot".
        let pivot_slot =
            if target_epoch == state.previous_epoch() || target_epoch == state.current_epoch() {
                (target_epoch - shuffling_lookahead).end_slot(slots_per_epoch)
            } else {
                return false;
            };

        let state_pivot_block_root = match state.get_block_root(pivot_slot) {
            Ok(root) => *root,
            Err(e) => {
                warn!(
                    &self.log,
                    "Missing pivot block root for attestation";
                    "slot" => pivot_slot,
                    "error" => ?e,
                );
                return false;
            }
        };

        // Use fork choice's view of the block DAG to quickly evaluate whether the attestation's
        // pivot block is the same as the current state's pivot block. If it is, then the
        // attestation's shuffling is the same as the current state's.
        // To account for skipped slots, find the first block at *or before* the pivot slot.
        let fork_choice_lock = self.canonical_head.fork_choice_read_lock();
        let pivot_block_root = fork_choice_lock
            .proto_array()
            .core_proto_array()
            .iter_block_roots(block_root)
            .find(|(_, slot)| *slot <= pivot_slot)
            .map(|(block_root, _)| block_root);
        drop(fork_choice_lock);

        match pivot_block_root {
            Some(root) => root == state_pivot_block_root,
            None => {
                debug!(
                    &self.log,
                    "Discarding attestation because of missing ancestor";
                    "pivot_slot" => pivot_slot.as_u64(),
                    "block_root" => ?block_root,
                );
                false
            }
        }
    }

    /// Verify a voluntary exit before allowing it to propagate on the gossip network.
    pub fn verify_voluntary_exit_for_gossip(
        &self,
        exit: SignedVoluntaryExit,
    ) -> Result<ObservationOutcome<SignedVoluntaryExit, T::EthSpec>, Error> {
        // NOTE: this could be more efficient if it avoided cloning the head state
        let wall_clock_state = self.wall_clock_state()?;
        Ok(self
            .observed_voluntary_exits
            .lock()
            .verify_and_observe(exit, &wall_clock_state, &self.spec)
            .map(|exit| {
                // this method is called for both API and gossip exits, so this covers all exit events
                if let Some(event_handler) = self.event_handler.as_ref() {
                    if event_handler.has_exit_subscribers() {
                        if let ObservationOutcome::New(exit) = exit.clone() {
                            event_handler.register(EventKind::VoluntaryExit(exit.into_inner()));
                        }
                    }
                }
                exit
            })?)
    }

    /// Accept a pre-verified exit and queue it for inclusion in an appropriate block.
    pub fn import_voluntary_exit(&self, exit: SigVerifiedOp<SignedVoluntaryExit, T::EthSpec>) {
        if self.eth1_chain.is_some() {
            self.op_pool.insert_voluntary_exit(exit)
        }
    }

    /// Verify a proposer slashing before allowing it to propagate on the gossip network.
    pub fn verify_proposer_slashing_for_gossip(
        &self,
        proposer_slashing: ProposerSlashing,
    ) -> Result<ObservationOutcome<ProposerSlashing, T::EthSpec>, Error> {
        let wall_clock_state = self.wall_clock_state()?;
        Ok(self.observed_proposer_slashings.lock().verify_and_observe(
            proposer_slashing,
            &wall_clock_state,
            &self.spec,
        )?)
    }

    /// Accept some proposer slashing and queue it for inclusion in an appropriate block.
    pub fn import_proposer_slashing(
        &self,
        proposer_slashing: SigVerifiedOp<ProposerSlashing, T::EthSpec>,
    ) {
        if self.eth1_chain.is_some() {
            self.op_pool.insert_proposer_slashing(proposer_slashing)
        }
    }

    /// Verify an attester slashing before allowing it to propagate on the gossip network.
    pub fn verify_attester_slashing_for_gossip(
        &self,
        attester_slashing: AttesterSlashing<T::EthSpec>,
    ) -> Result<ObservationOutcome<AttesterSlashing<T::EthSpec>, T::EthSpec>, Error> {
        let wall_clock_state = self.wall_clock_state()?;
        Ok(self.observed_attester_slashings.lock().verify_and_observe(
            attester_slashing,
            &wall_clock_state,
            &self.spec,
        )?)
    }

    /// Accept a verified attester slashing and:
    ///
    /// 1. Apply it to fork choice.
    /// 2. Add it to the op pool.
    pub fn import_attester_slashing(
        &self,
        attester_slashing: SigVerifiedOp<AttesterSlashing<T::EthSpec>, T::EthSpec>,
    ) {
        // Add to fork choice.
        self.canonical_head
            .fork_choice_write_lock()
            .on_attester_slashing(attester_slashing.as_inner());

        // Add to the op pool (if we have the ability to propose blocks).
        if self.eth1_chain.is_some() {
            self.op_pool.insert_attester_slashing(attester_slashing)
        }
    }

    /// Attempt to obtain sync committee duties from the head.
    pub fn sync_committee_duties_from_head(
        &self,
        epoch: Epoch,
        validator_indices: &[u64],
    ) -> Result<Vec<Option<SyncDuty>>, Error> {
        self.with_head(move |head| {
            head.beacon_state
                .get_sync_committee_duties(epoch, validator_indices, &self.spec)
                .map_err(Error::SyncDutiesError)
        })
    }

    /// A convenience method for spawning a blocking task. It maps an `Option` and
    /// `tokio::JoinError` into a single `BeaconChainError`.
    pub(crate) async fn spawn_blocking_handle<F, R>(
        &self,
        task: F,
        name: &'static str,
    ) -> Result<R, Error>
    where
        F: FnOnce() -> R + Send + 'static,
        R: Send + 'static,
    {
        let handle = self
            .task_executor
            .spawn_blocking_handle(task, name)
            .ok_or(Error::RuntimeShutdown)?;

        handle.await.map_err(Error::TokioJoin)
    }

    /// Accepts a `chain_segment` and filters out any uninteresting blocks (e.g., pre-finalization
    /// or already-known).
    ///
    /// This method is potentially long-running and should not run on the core executor.
    pub fn filter_chain_segment(
        self: &Arc<Self>,
        chain_segment: Vec<Arc<SignedBeaconBlock<T::EthSpec>>>,
    ) -> Result<Vec<HashBlockTuple<T::EthSpec>>, ChainSegmentResult<T::EthSpec>> {
        // This function will never import any blocks.
        let imported_blocks = 0;
        let mut filtered_chain_segment = Vec::with_capacity(chain_segment.len());

        // Produce a list of the parent root and slot of the child of each block.
        //
        // E.g., `children[0] == (chain_segment[1].parent_root(), chain_segment[1].slot())`
        let children = chain_segment
            .iter()
            .skip(1)
            .map(|block| (block.parent_root(), block.slot()))
            .collect::<Vec<_>>();

        for (i, block) in chain_segment.into_iter().enumerate() {
            // Ensure the block is the correct structure for the fork at `block.slot()`.
            if let Err(e) = block.fork_name(&self.spec) {
                return Err(ChainSegmentResult::Failed {
                    imported_blocks,
                    error: BlockError::InconsistentFork(e),
                });
            }

            let block_root = get_block_root(&block);

            if let Some((child_parent_root, child_slot)) = children.get(i) {
                // If this block has a child in this chain segment, ensure that its parent root matches
                // the root of this block.
                //
                // Without this check it would be possible to have a block verified using the
                // incorrect shuffling. That would be bad, mmkay.
                if block_root != *child_parent_root {
                    return Err(ChainSegmentResult::Failed {
                        imported_blocks,
                        error: BlockError::NonLinearParentRoots,
                    });
                }

                // Ensure that the slots are strictly increasing throughout the chain segment.
                if *child_slot <= block.slot() {
                    return Err(ChainSegmentResult::Failed {
                        imported_blocks,
                        error: BlockError::NonLinearSlots,
                    });
                }
            }

            match check_block_relevancy(&block, block_root, self) {
                // If the block is relevant, add it to the filtered chain segment.
                Ok(_) => filtered_chain_segment.push((block_root, block)),
                // If the block is already known, simply ignore this block.
                Err(BlockError::BlockIsAlreadyKnown) => continue,
                // If the block is the genesis block, simply ignore this block.
                Err(BlockError::GenesisBlock) => continue,
                // If the block is is for a finalized slot, simply ignore this block.
                //
                // The block is either:
                //
                // 1. In the canonical finalized chain.
                // 2. In some non-canonical chain at a slot that has been finalized already.
                //
                // In the case of (1), there's no need to re-import and later blocks in this
                // segement might be useful.
                //
                // In the case of (2), skipping the block is valid since we should never import it.
                // However, we will potentially get a `ParentUnknown` on a later block. The sync
                // protocol will need to ensure this is handled gracefully.
                Err(BlockError::WouldRevertFinalizedSlot { .. }) => continue,
                // The block has a known parent that does not descend from the finalized block.
                // There is no need to process this block or any children.
                Err(BlockError::NotFinalizedDescendant { block_parent_root }) => {
                    return Err(ChainSegmentResult::Failed {
                        imported_blocks,
                        error: BlockError::NotFinalizedDescendant { block_parent_root },
                    });
                }
                // If there was an error whilst determining if the block was invalid, return that
                // error.
                Err(BlockError::BeaconChainError(e)) => {
                    return Err(ChainSegmentResult::Failed {
                        imported_blocks,
                        error: BlockError::BeaconChainError(e),
                    });
                }
                // If the block was decided to be irrelevant for any other reason, don't include
                // this block or any of it's children in the filtered chain segment.
                _ => break,
            }
        }

        Ok(filtered_chain_segment)
    }

    /// Attempt to verify and import a chain of blocks to `self`.
    ///
    /// The provided blocks _must_ each reference the previous block via `block.parent_root` (i.e.,
    /// be a chain). An error will be returned if this is not the case.
    ///
    /// This operation is not atomic; if one of the blocks in the chain is invalid then some prior
    /// blocks might be imported.
    ///
    /// This method is generally much more efficient than importing each block using
    /// `Self::process_block`.
    pub async fn process_chain_segment(
        self: &Arc<Self>,
        chain_segment: Vec<Arc<SignedBeaconBlock<T::EthSpec>>>,
        count_unrealized: CountUnrealized,
    ) -> ChainSegmentResult<T::EthSpec> {
        let mut imported_blocks = 0;

        // Filter uninteresting blocks from the chain segment in a blocking task.
        let chain = self.clone();
        let filtered_chain_segment_future = self.spawn_blocking_handle(
            move || chain.filter_chain_segment(chain_segment),
            "filter_chain_segment",
        );
        let mut filtered_chain_segment = match filtered_chain_segment_future.await {
            Ok(Ok(filtered_segment)) => filtered_segment,
            Ok(Err(segment_result)) => return segment_result,
            Err(error) => {
                return ChainSegmentResult::Failed {
                    imported_blocks,
                    error: BlockError::BeaconChainError(error),
                }
            }
        };

        while let Some((_root, block)) = filtered_chain_segment.first() {
            // Determine the epoch of the first block in the remaining segment.
            let start_epoch = block.slot().epoch(T::EthSpec::slots_per_epoch());

            // The `last_index` indicates the position of the first block in an epoch greater
            // than the current epoch: partitioning the blocks into a run of blocks in the same
            // epoch and everything else. These same-epoch blocks can all be signature-verified with
            // the same `BeaconState`.
            let last_index = filtered_chain_segment
                .iter()
                .position(|(_root, block)| {
                    block.slot().epoch(T::EthSpec::slots_per_epoch()) > start_epoch
                })
                .unwrap_or(filtered_chain_segment.len());

            let mut blocks = filtered_chain_segment.split_off(last_index);
            std::mem::swap(&mut blocks, &mut filtered_chain_segment);

            let chain = self.clone();
            let signature_verification_future = self.spawn_blocking_handle(
                move || signature_verify_chain_segment(blocks, &chain),
                "signature_verify_chain_segment",
            );

            // Verify the signature of the blocks, returning early if the signature is invalid.
            let signature_verified_blocks = match signature_verification_future.await {
                Ok(Ok(blocks)) => blocks,
                Ok(Err(error)) => {
                    return ChainSegmentResult::Failed {
                        imported_blocks,
                        error,
                    };
                }
                Err(error) => {
                    return ChainSegmentResult::Failed {
                        imported_blocks,
                        error: BlockError::BeaconChainError(error),
                    };
                }
            };

            // Import the blocks into the chain.
            for signature_verified_block in signature_verified_blocks {
                match self
<<<<<<< HEAD
                    .process_block(
                        signature_verified_block.block_root(),
                        signature_verified_block,
                        count_unrealized,
                    )
=======
                    .process_block(signature_verified_block, None, count_unrealized)
>>>>>>> 6f7d21c5
                    .await
                {
                    Ok(_) => imported_blocks += 1,
                    Err(error) => {
                        return ChainSegmentResult::Failed {
                            imported_blocks,
                            error,
                        };
                    }
                }
            }
        }

        ChainSegmentResult::Successful { imported_blocks }
    }

    /// Returns `Ok(GossipVerifiedBlock)` if the supplied `block` should be forwarded onto the
    /// gossip network. The block is not imported into the chain, it is just partially verified.
    ///
    /// The returned `GossipVerifiedBlock` should be provided to `Self::process_block` immediately
    /// after it is returned, unless some other circumstance decides it should not be imported at
    /// all.
    ///
    /// ## Errors
    ///
    /// Returns an `Err` if the given block was invalid, or an error was encountered during
    pub async fn verify_block_for_gossip(
        self: &Arc<Self>,
        block: Arc<SignedBeaconBlock<T::EthSpec>>,
    ) -> Result<GossipVerifiedBlock<T>, BlockError<T::EthSpec>> {
        let chain = self.clone();
        self.task_executor
            .clone()
            .spawn_blocking_handle(
                move || {
                    let slot = block.slot();
                    let graffiti_string = block.message().body().graffiti().as_utf8_lossy();

                    match GossipVerifiedBlock::new(block, &chain) {
                        Ok(verified) => {
                            debug!(
                                chain.log,
                                "Successfully verified gossip block";
                                "graffiti" => graffiti_string,
                                "slot" => slot,
                                "root" => ?verified.block_root(),
                            );

                            Ok(verified)
                        }
                        Err(e) => {
                            debug!(
                                chain.log,
                                "Rejected gossip block";
                                "error" => e.to_string(),
                                "graffiti" => graffiti_string,
                                "slot" => slot,
                            );

                            Err(e)
                        }
                    }
                },
                "payload_verification_handle",
            )
            .ok_or(BeaconChainError::RuntimeShutdown)?
            .await
            .map_err(BeaconChainError::TokioJoin)?
    }

    /// Returns `Ok(block_root)` if the given `unverified_block` was successfully verified and
    /// imported into the chain.
    ///
    /// Items that implement `IntoExecutionPendingBlock` include:
    ///
    /// - `SignedBeaconBlock`
    /// - `GossipVerifiedBlock`
    ///
    /// ## Errors
    ///
    /// Returns an `Err` if the given block was invalid, or an error was encountered during
    /// verification.
    pub async fn process_block<B: IntoExecutionPendingBlock<T>>(
        self: &Arc<Self>,
        block_root: Hash256,
        unverified_block: B,
        sidecar: Option<Arc<SignedBlobsSidecar<T::EthSpec>>>,
        count_unrealized: CountUnrealized,
    ) -> Result<Hash256, BlockError<T::EthSpec>> {
        // Start the Prometheus timer.
        let _full_timer = metrics::start_timer(&metrics::BLOCK_PROCESSING_TIMES);

        // Increment the Prometheus counter for block processing requests.
        metrics::inc_counter(&metrics::BLOCK_PROCESSING_REQUESTS);

        // Clone the block so we can provide it to the event handler.
        let block = unverified_block.block().clone();

        // A small closure to group the verification and import errors.
        let chain = self.clone();
        let import_block = async move {
            let execution_pending =
                unverified_block.into_execution_pending_block(block_root, &chain)?;
            chain
                .import_execution_pending_block(execution_pending, sidecar, count_unrealized)
                .await
        };

        // Verify and import the block.
        match import_block.await {
            // The block was successfully verified and imported. Yay.
            Ok(block_root) => {
                trace!(
                    self.log,
                    "Beacon block imported";
                    "block_root" => ?block_root,
                    "block_slot" => %block.slot(),
                );

                // Increment the Prometheus counter for block processing successes.
                metrics::inc_counter(&metrics::BLOCK_PROCESSING_SUCCESSES);

                Ok(block_root)
            }
            Err(e @ BlockError::BeaconChainError(BeaconChainError::TokioJoin(_))) => {
                debug!(
                    self.log,
                    "Beacon block processing cancelled";
                    "error" => ?e,
                );
                Err(e)
            }
            // There was an error whilst attempting to verify and import the block. The block might
            // be partially verified or partially imported.
            Err(BlockError::BeaconChainError(e)) => {
                crit!(
                    self.log,
                    "Beacon block processing error";
                    "error" => ?e,
                );
                Err(BlockError::BeaconChainError(e))
            }
            // The block failed verification.
            Err(other) => {
                trace!(
                    self.log,
                    "Beacon block rejected";
                    "reason" => other.to_string(),
                );
                Err(other)
            }
        }
    }

    /// Accepts a fully-verified block and imports it into the chain without performing any
    /// additional verification.
    ///
    /// An error is returned if the block was unable to be imported. It may be partially imported
    /// (i.e., this function is not atomic).
    async fn import_execution_pending_block(
        self: Arc<Self>,
        execution_pending_block: ExecutionPendingBlock<T>,
        sidecar: Option<Arc<SignedBlobsSidecar<T::EthSpec>>>,
        count_unrealized: CountUnrealized,
    ) -> Result<Hash256, BlockError<T::EthSpec>> {
        let ExecutionPendingBlock {
            block,
            block_root,
            state,
            parent_block: _,
            confirmed_state_roots,
            payload_verification_handle,
        } = execution_pending_block;

        let PayloadVerificationOutcome {
            payload_verification_status,
            is_valid_merge_transition_block,
        } = payload_verification_handle
            .await
            .map_err(BeaconChainError::TokioJoin)?
            .ok_or(BeaconChainError::RuntimeShutdown)??;

        // Log the PoS pandas if a merge transition just occurred.
        if is_valid_merge_transition_block {
            info!(self.log, "{}", POS_PANDA_BANNER);
            info!(
                self.log,
                "Proof of Stake Activated";
                "slot" => block.slot()
            );
            info!(
                self.log, "";
                "Terminal POW Block Hash" => ?block
                    .message()
                    .execution_payload()?
                    .parent_hash()
                    .into_root()
            );
            info!(
                self.log, "";
                "Merge Transition Block Root" => ?block.message().tree_hash_root()
            );
            info!(
                self.log, "";
                "Merge Transition Execution Hash" => ?block
                    .message()
                    .execution_payload()?
                    .block_hash()
                    .into_root()
            );
        }

        let chain = self.clone();
        let block_hash = self
            .spawn_blocking_handle(
                move || {
                    chain.import_block(
                        block,
                        sidecar,
                        block_root,
                        state,
                        confirmed_state_roots,
                        payload_verification_status,
                        count_unrealized,
                    )
                },
                "payload_verification_handle",
            )
            .await??;

        Ok(block_hash)
    }

    /// Accepts a fully-verified block and imports it into the chain without performing any
    /// additional verification.
    ///
    /// An error is returned if the block was unable to be imported. It may be partially imported
    /// (i.e., this function is not atomic).
    fn import_block(
        &self,
        signed_block: Arc<SignedBeaconBlock<T::EthSpec>>,
        sidecar: Option<Arc<SignedBlobsSidecar<T::EthSpec>>>,
        block_root: Hash256,
        mut state: BeaconState<T::EthSpec>,
        confirmed_state_roots: Vec<Hash256>,
        payload_verification_status: PayloadVerificationStatus,
        count_unrealized: CountUnrealized,
    ) -> Result<Hash256, BlockError<T::EthSpec>> {
        let current_slot = self.slot()?;
        let current_epoch = current_slot.epoch(T::EthSpec::slots_per_epoch());

        let attestation_observation_timer =
            metrics::start_timer(&metrics::BLOCK_PROCESSING_ATTESTATION_OBSERVATION);

        // Iterate through the attestations in the block and register them as an "observed
        // attestation". This will stop us from propagating them on the gossip network.
        for a in signed_block.message().body().attestations() {
            match self.observed_attestations.write().observe_item(a, None) {
                // If the observation was successful or if the slot for the attestation was too
                // low, continue.
                //
                // We ignore `SlotTooLow` since this will be very common whilst syncing.
                Ok(_) | Err(AttestationObservationError::SlotTooLow { .. }) => {}
                Err(e) => return Err(BlockError::BeaconChainError(e.into())),
            }
        }

        metrics::stop_timer(attestation_observation_timer);

        // If a slasher is configured, provide the attestations from the block.
        if let Some(slasher) = self.slasher.as_ref() {
            for attestation in signed_block.message().body().attestations() {
                let committee =
                    state.get_beacon_committee(attestation.data.slot, attestation.data.index)?;
                let indexed_attestation = get_indexed_attestation(committee.committee, attestation)
                    .map_err(|e| BlockError::BeaconChainError(e.into()))?;
                slasher.accept_attestation(indexed_attestation);
            }
        }

        // If there are new validators in this block, update our pubkey cache.
        //
        // We perform this _before_ adding the block to fork choice because the pubkey cache is
        // used by attestation processing which will only process an attestation if the block is
        // known to fork choice. This ordering ensure that the pubkey cache is always up-to-date.
        self.validator_pubkey_cache
            .try_write_for(VALIDATOR_PUBKEY_CACHE_LOCK_TIMEOUT)
            .ok_or(Error::ValidatorPubkeyCacheLockTimeout)?
            .import_new_pubkeys(&state)?;

        // For the current and next epoch of this state, ensure we have the shuffling from this
        // block in our cache.
        for relative_epoch in &[RelativeEpoch::Current, RelativeEpoch::Next] {
            let shuffling_id = AttestationShufflingId::new(block_root, &state, *relative_epoch)?;

            let shuffling_is_cached = self
                .shuffling_cache
                .try_read_for(ATTESTATION_CACHE_LOCK_TIMEOUT)
                .ok_or(Error::AttestationCacheLockTimeout)?
                .contains(&shuffling_id);

            if !shuffling_is_cached {
                state.build_committee_cache(*relative_epoch, &self.spec)?;
                let committee_cache = state.committee_cache(*relative_epoch)?;
                self.shuffling_cache
                    .try_write_for(ATTESTATION_CACHE_LOCK_TIMEOUT)
                    .ok_or(Error::AttestationCacheLockTimeout)?
                    .insert_committee_cache(shuffling_id, committee_cache);
            }
        }

        // Apply the state to the attester cache, only if it is from the previous epoch or later.
        //
        // In a perfect scenario there should be no need to add previous-epoch states to the cache.
        // However, latency between the VC and the BN might cause the VC to produce attestations at
        // a previous slot.
        if state.current_epoch().saturating_add(1_u64) >= current_epoch {
            self.attester_cache
                .maybe_cache_state(&state, block_root, &self.spec)
                .map_err(BeaconChainError::from)?;
        }

        // Alias for readability.
        let block = signed_block.message();

        // Only perform the weak subjectivity check if it was configured.
        if let Some(wss_checkpoint) = self.config.weak_subjectivity_checkpoint {
            // Note: we're using the finalized checkpoint from the head state, rather than fork
            // choice.
            //
            // We are doing this to ensure that we detect changes in finalization. It's possible
            // that fork choice has already been updated to the finalized checkpoint in the block
            // we're importing.
            let current_head_finalized_checkpoint =
                self.canonical_head.cached_head().finalized_checkpoint();
            // Compare the existing finalized checkpoint with the incoming block's finalized checkpoint.
            let new_finalized_checkpoint = state.finalized_checkpoint();

            // This ensures we only perform the check once.
            if (current_head_finalized_checkpoint.epoch < wss_checkpoint.epoch)
                && (wss_checkpoint.epoch <= new_finalized_checkpoint.epoch)
            {
                if let Err(e) =
                    self.verify_weak_subjectivity_checkpoint(wss_checkpoint, block_root, &state)
                {
                    let mut shutdown_sender = self.shutdown_sender();
                    crit!(
                        self.log,
                        "Weak subjectivity checkpoint verification failed while importing block!";
                        "block_root" => ?block_root,
                        "parent_root" => ?block.parent_root(),
                        "old_finalized_epoch" => ?current_head_finalized_checkpoint.epoch,
                        "new_finalized_epoch" => ?new_finalized_checkpoint.epoch,
                        "weak_subjectivity_epoch" => ?wss_checkpoint.epoch,
                        "error" => ?e,
                    );
                    crit!(self.log, "You must use the `--purge-db` flag to clear the database and restart sync. You may be on a hostile network.");
                    shutdown_sender
                        .try_send(ShutdownReason::Failure(
                            "Weak subjectivity checkpoint verification failed. Provided block root is not a checkpoint."
                        ))
                        .map_err(|err| BlockError::BeaconChainError(BeaconChainError::WeakSubjectivtyShutdownError(err)))?;
                    return Err(BlockError::WeakSubjectivityConflict);
                }
            }
        }

        // Take an exclusive write-lock on fork choice. It's very important prevent deadlocks by
        // avoiding taking other locks whilst holding this lock.
        let mut fork_choice = self.canonical_head.fork_choice_write_lock();

        // Do not import a block that doesn't descend from the finalized root.
        check_block_is_finalized_descendant(self, &fork_choice, &signed_block)?;

        // Register the new block with the fork choice service.
        {
            let _fork_choice_block_timer =
                metrics::start_timer(&metrics::FORK_CHOICE_PROCESS_BLOCK_TIMES);
            let block_delay = self
                .slot_clock
                .seconds_from_current_slot_start(self.spec.seconds_per_slot)
                .ok_or(Error::UnableToComputeTimeAtSlot)?;

            fork_choice
                .on_block(
                    current_slot,
                    block,
                    block_root,
                    block_delay,
                    &state,
                    payload_verification_status,
                    &self.spec,
                    count_unrealized.and(self.config.count_unrealized.into()),
                )
                .map_err(|e| BlockError::BeaconChainError(e.into()))?;
        }

        // Allow the validator monitor to learn about a new valid state.
        self.validator_monitor
            .write()
            .process_valid_state(current_slot.epoch(T::EthSpec::slots_per_epoch()), &state);
        let validator_monitor = self.validator_monitor.read();

        // Register each attester slashing in the block with fork choice.
        for attester_slashing in block.body().attester_slashings() {
            fork_choice.on_attester_slashing(attester_slashing);
        }

        // Register each attestation in the block with the fork choice service.
        for attestation in block.body().attestations() {
            let _fork_choice_attestation_timer =
                metrics::start_timer(&metrics::FORK_CHOICE_PROCESS_ATTESTATION_TIMES);
            let attestation_target_epoch = attestation.data.target.epoch;

            let committee =
                state.get_beacon_committee(attestation.data.slot, attestation.data.index)?;
            let indexed_attestation = get_indexed_attestation(committee.committee, attestation)
                .map_err(|e| BlockError::BeaconChainError(e.into()))?;

            match fork_choice.on_attestation(
                current_slot,
                &indexed_attestation,
                AttestationFromBlock::True,
                &self.spec,
            ) {
                Ok(()) => Ok(()),
                // Ignore invalid attestations whilst importing attestations from a block. The
                // block might be very old and therefore the attestations useless to fork choice.
                Err(ForkChoiceError::InvalidAttestation(_)) => Ok(()),
                Err(e) => Err(BlockError::BeaconChainError(e.into())),
            }?;

            // To avoid slowing down sync, only register attestations for the
            // `observed_block_attesters` if they are from the previous epoch or later.
            if attestation_target_epoch + 1 >= current_epoch {
                let mut observed_block_attesters = self.observed_block_attesters.write();
                for &validator_index in &indexed_attestation.attesting_indices {
                    if let Err(e) = observed_block_attesters
                        .observe_validator(attestation_target_epoch, validator_index as usize)
                    {
                        debug!(
                            self.log,
                            "Failed to register observed block attester";
                            "error" => ?e,
                            "epoch" => attestation_target_epoch,
                            "validator_index" => validator_index,
                        )
                    }
                }
            }

            // Only register this with the validator monitor when the block is sufficiently close to
            // the current slot.
            if VALIDATOR_MONITOR_HISTORIC_EPOCHS as u64 * T::EthSpec::slots_per_epoch()
                + block.slot().as_u64()
                >= current_slot.as_u64()
            {
                match fork_choice.get_block(&block.parent_root()) {
                    Some(parent_block) => validator_monitor.register_attestation_in_block(
                        &indexed_attestation,
                        parent_block.slot,
                        &self.spec,
                    ),
                    None => warn!(self.log, "Failed to get parent block"; "slot" => %block.slot()),
                }
            }
        }

        // If the block is recent enough and it was not optimistically imported, check to see if it
        // becomes the head block. If so, apply it to the early attester cache. This will allow
        // attestations to the block without waiting for the block and state to be inserted to the
        // database.
        //
        // Only performing this check on recent blocks avoids slowing down sync with lots of calls
        // to fork choice `get_head`.
        //
        // Optimistically imported blocks are not added to the cache since the cache is only useful
        // for a small window of time and the complexity of keeping track of the optimistic status
        // is not worth it.
        if !payload_verification_status.is_optimistic()
            && block.slot() + EARLY_ATTESTER_CACHE_HISTORIC_SLOTS >= current_slot
        {
            match fork_choice.get_head(current_slot, &self.spec) {
                // This block became the head, add it to the early attester cache.
                Ok(new_head_root) if new_head_root == block_root => {
                    if let Some(proto_block) = fork_choice.get_block(&block_root) {
                        if let Err(e) = self.early_attester_cache.add_head_block(
                            block_root,
                            signed_block.clone(),
                            proto_block,
                            &state,
                            &self.spec,
                        ) {
                            warn!(
                                self.log,
                                "Early attester cache insert failed";
                                "error" => ?e
                            );
                        }
                    } else {
                        warn!(
                            self.log,
                            "Early attester block missing";
                            "block_root" => ?block_root
                        );
                    }
                }
                // This block did not become the head, nothing to do.
                Ok(_) => (),
                Err(e) => error!(
                    self.log,
                    "Failed to compute head during block import";
                    "error" => ?e
                ),
            }
        }

        // Register sync aggregate with validator monitor
        if let Ok(sync_aggregate) = block.body().sync_aggregate() {
            // `SyncCommittee` for the sync_aggregate should correspond to the duty slot
            let duty_epoch = block.slot().epoch(T::EthSpec::slots_per_epoch());
            let sync_committee = self.sync_committee_at_epoch(duty_epoch)?;
            let participant_pubkeys = sync_committee
                .pubkeys
                .iter()
                .zip(sync_aggregate.sync_committee_bits.iter())
                .filter_map(|(pubkey, bit)| bit.then_some(pubkey))
                .collect::<Vec<_>>();

            validator_monitor.register_sync_aggregate_in_block(
                block.slot(),
                block.parent_root(),
                participant_pubkeys,
            );
        }

        for exit in block.body().voluntary_exits() {
            validator_monitor.register_block_voluntary_exit(&exit.message)
        }

        for slashing in block.body().attester_slashings() {
            validator_monitor.register_block_attester_slashing(slashing)
        }

        for slashing in block.body().proposer_slashings() {
            validator_monitor.register_block_proposer_slashing(slashing)
        }

        drop(validator_monitor);

        // Only present some metrics for blocks from the previous epoch or later.
        //
        // This helps avoid noise in the metrics during sync.
        if block.slot().epoch(T::EthSpec::slots_per_epoch()) + 1 >= self.epoch()? {
            metrics::observe(
                &metrics::OPERATIONS_PER_BLOCK_ATTESTATION,
                block.body().attestations().len() as f64,
            );

            if let Ok(sync_aggregate) = block.body().sync_aggregate() {
                metrics::set_gauge(
                    &metrics::BLOCK_SYNC_AGGREGATE_SET_BITS,
                    sync_aggregate.num_set_bits() as i64,
                );
            }
        }

        let db_write_timer = metrics::start_timer(&metrics::BLOCK_PROCESSING_DB_WRITE);

        // Store the block and its state, and execute the confirmation batch for the intermediate
        // states, which will delete their temporary flags.
        // If the write fails, revert fork choice to the version from disk, else we can
        // end up with blocks in fork choice that are missing from disk.
        // See https://github.com/sigp/lighthouse/issues/2028
        let mut ops: Vec<_> = confirmed_state_roots
            .into_iter()
            .map(StoreOp::DeleteStateTemporaryFlag)
            .collect();
        ops.push(StoreOp::PutBlock(block_root, signed_block.clone()));
        ops.push(StoreOp::PutState(block.state_root(), &state));
        if let Some(sidecar) = sidecar {
            ops.push(StoreOp::PutBlobs(block_root, sidecar));
        }
        let txn_lock = self.store.hot_db.begin_rw_transaction();

        if let Err(e) = self.store.do_atomically(ops) {
            error!(
                self.log,
                "Database write failed!";
                "msg" => "Restoring fork choice from disk",
                "error" => ?e,
            );

            // Since the write failed, try to revert the canonical head back to what was stored
            // in the database. This attempts to prevent inconsistency between the database and
            // fork choice.
            if let Err(e) = self.canonical_head.restore_from_store(
                fork_choice,
                ResetPayloadStatuses::always_reset_conditionally(
                    self.config.always_reset_payload_statuses,
                ),
                self.config.count_unrealized_full,
                &self.store,
                &self.spec,
                &self.log,
            ) {
                crit!(
                    self.log,
                    "No stored fork choice found to restore from";
                    "error" => ?e,
                    "warning" => "The database is likely corrupt now, consider --purge-db"
                );
                return Err(BlockError::BeaconChainError(e));
            }

            return Err(e.into());
        }
        drop(txn_lock);

        // The fork choice write-lock is dropped *after* the on-disk database has been updated.
        // This prevents inconsistency between the two at the expense of concurrency.
        drop(fork_choice);

        // We're declaring the block "imported" at this point, since fork choice and the DB know
        // about it.
        let block_time_imported = timestamp_now();

        let parent_root = block.parent_root();
        let slot = block.slot();

        self.snapshot_cache
            .try_write_for(BLOCK_PROCESSING_CACHE_LOCK_TIMEOUT)
            .ok_or(Error::SnapshotCacheLockTimeout)
            .map(|mut snapshot_cache| {
                snapshot_cache.insert(
                    BeaconSnapshot {
                        beacon_state: state,
                        beacon_block: signed_block,
                        beacon_block_root: block_root,
                    },
                    None,
                    &self.spec,
                )
            })
            .unwrap_or_else(|e| {
                error!(
                    self.log,
                    "Failed to insert snapshot";
                    "error" => ?e,
                    "task" => "process block"
                );
            });

        self.head_tracker
            .register_block(block_root, parent_root, slot);

        // Send an event to the `events` endpoint after fully processing the block.
        if let Some(event_handler) = self.event_handler.as_ref() {
            if event_handler.has_block_subscribers() {
                event_handler.register(EventKind::Block(SseBlock {
                    slot,
                    block: block_root,
                    execution_optimistic: payload_verification_status.is_optimistic(),
                }));
            }
        }

        metrics::stop_timer(db_write_timer);

        metrics::inc_counter(&metrics::BLOCK_PROCESSING_SUCCESSES);

        let block_delay_total = get_slot_delay_ms(block_time_imported, slot, &self.slot_clock);

        // Do not write to the cache for blocks older than 2 epochs, this helps reduce writes to
        // the cache during sync.
        if block_delay_total < self.slot_clock.slot_duration() * 64 {
            // Store the timestamp of the block being imported into the cache.
            self.block_times_cache.write().set_time_imported(
                block_root,
                current_slot,
                block_time_imported,
            );
        }

        // Do not store metrics if the block was > 4 slots old, this helps prevent noise during
        // sync.
        if block_delay_total < self.slot_clock.slot_duration() * 4 {
            // Observe the delay between when we observed the block and when we imported it.
            let block_delays = self.block_times_cache.read().get_block_delays(
                block_root,
                self.slot_clock
                    .start_of(current_slot)
                    .unwrap_or_else(|| Duration::from_secs(0)),
            );

            metrics::observe_duration(
                &metrics::BEACON_BLOCK_IMPORTED_OBSERVED_DELAY_TIME,
                block_delays
                    .imported
                    .unwrap_or_else(|| Duration::from_secs(0)),
            );
        }

        // Inform the unknown block cache, in case it was waiting on this block.
        self.pre_finalization_block_cache
            .block_processed(block_root);

        Ok(block_root)
    }

    /// If configured, wait for the fork choice run at the start of the slot to complete.
    fn wait_for_fork_choice_before_block_production(
        self: &Arc<Self>,
        slot: Slot,
    ) -> Result<(), BlockProductionError> {
        if let Some(rx) = &self.fork_choice_signal_rx {
            let current_slot = self
                .slot()
                .map_err(|_| BlockProductionError::UnableToReadSlot)?;

            let timeout = Duration::from_millis(self.config.fork_choice_before_proposal_timeout_ms);

            if slot == current_slot || slot == current_slot + 1 {
                match rx.wait_for_fork_choice(slot, timeout) {
                    ForkChoiceWaitResult::Success(fc_slot) => {
                        debug!(
                            self.log,
                            "Fork choice successfully updated before block production";
                            "slot" => slot,
                            "fork_choice_slot" => fc_slot,
                        );
                    }
                    ForkChoiceWaitResult::Behind(fc_slot) => {
                        warn!(
                            self.log,
                            "Fork choice notifier out of sync with block production";
                            "fork_choice_slot" => fc_slot,
                            "slot" => slot,
                            "message" => "this block may be orphaned",
                        );
                    }
                    ForkChoiceWaitResult::TimeOut => {
                        warn!(
                            self.log,
                            "Timed out waiting for fork choice before proposal";
                            "message" => "this block may be orphaned",
                        );
                    }
                }
            } else {
                error!(
                    self.log,
                    "Producing block at incorrect slot";
                    "block_slot" => slot,
                    "current_slot" => current_slot,
                    "message" => "check clock sync, this block may be orphaned",
                );
            }
        }
        Ok(())
    }

    /// Produce a new block at the given `slot`.
    ///
    /// The produced block will not be inherently valid, it must be signed by a block producer.
    /// Block signing is out of the scope of this function and should be done by a separate program.
    pub async fn produce_block<Payload: ExecPayload<T::EthSpec>>(
        self: &Arc<Self>,
        randao_reveal: Signature,
        slot: Slot,
        validator_graffiti: Option<Graffiti>,
    ) -> Result<BeaconBlockAndState<T::EthSpec, Payload>, BlockProductionError> {
        self.produce_block_with_verification(
            randao_reveal,
            slot,
            validator_graffiti,
            ProduceBlockVerification::VerifyRandao,
        )
        .await
    }

    /// Same as `produce_block` but allowing for configuration of RANDAO-verification.
    pub async fn produce_block_with_verification<Payload: ExecPayload<T::EthSpec>>(
        self: &Arc<Self>,
        randao_reveal: Signature,
        slot: Slot,
        validator_graffiti: Option<Graffiti>,
        verification: ProduceBlockVerification,
    ) -> Result<BeaconBlockAndState<T::EthSpec, Payload>, BlockProductionError> {
        // Part 1/2 (blocking)
        //
        // Load the parent state from disk.
        let chain = self.clone();
        let (state, state_root_opt) = self
            .task_executor
            .spawn_blocking_handle(
                move || chain.load_state_for_block_production::<Payload>(slot),
                "produce_partial_beacon_block",
            )
            .ok_or(BlockProductionError::ShuttingDown)?
            .await
            .map_err(BlockProductionError::TokioJoin)??;

        // Part 2/2 (async, with some blocking components)
        //
        // Produce the block upon the state
        self.produce_block_on_state::<Payload>(
            state,
            state_root_opt,
            slot,
            randao_reveal,
            validator_graffiti,
            verification,
        )
        .await
    }

    /// Load a beacon state from the database for block production. This is a long-running process
    /// that should not be performed in an `async` context.
    fn load_state_for_block_production<Payload: ExecPayload<T::EthSpec>>(
        self: &Arc<Self>,
        slot: Slot,
    ) -> Result<(BeaconState<T::EthSpec>, Option<Hash256>), BlockProductionError> {
        metrics::inc_counter(&metrics::BLOCK_PRODUCTION_REQUESTS);
        let _complete_timer = metrics::start_timer(&metrics::BLOCK_PRODUCTION_TIMES);

        let fork_choice_timer = metrics::start_timer(&metrics::BLOCK_PRODUCTION_FORK_CHOICE_TIMES);
        self.wait_for_fork_choice_before_block_production(slot)?;
        drop(fork_choice_timer);

        // Producing a block requires the tree hash cache, so clone a full state corresponding to
        // the head from the snapshot cache. Unfortunately we can't move the snapshot out of the
        // cache (which would be fast), because we need to re-process the block after it has been
        // signed. If we miss the cache or we're producing a block that conflicts with the head,
        // fall back to getting the head from `slot - 1`.
        let state_load_timer = metrics::start_timer(&metrics::BLOCK_PRODUCTION_STATE_LOAD_TIMES);
        // Atomically read some values from the head whilst avoiding holding cached head `Arc` any
        // longer than necessary.
        let (head_slot, head_block_root) = {
            let head = self.canonical_head.cached_head();
            (head.head_slot(), head.head_block_root())
        };
        let (state, state_root_opt) = if head_slot < slot {
            // Normal case: proposing a block atop the current head. Use the snapshot cache.
            if let Some(pre_state) = self
                .snapshot_cache
                .try_read_for(BLOCK_PROCESSING_CACHE_LOCK_TIMEOUT)
                .and_then(|snapshot_cache| {
                    snapshot_cache.get_state_for_block_production(head_block_root)
                })
            {
                (pre_state.pre_state, pre_state.state_root)
            } else {
                warn!(
                    self.log,
                    "Block production cache miss";
                    "message" => "this block is more likely to be orphaned",
                    "slot" => slot,
                );
                let state = self
                    .state_at_slot(slot - 1, StateSkipConfig::WithStateRoots)
                    .map_err(|_| BlockProductionError::UnableToProduceAtSlot(slot))?;

                (state, None)
            }
        } else {
            warn!(
                self.log,
                "Producing block that conflicts with head";
                "message" => "this block is more likely to be orphaned",
                "slot" => slot,
            );
            let state = self
                .state_at_slot(slot - 1, StateSkipConfig::WithStateRoots)
                .map_err(|_| BlockProductionError::UnableToProduceAtSlot(slot))?;

            (state, None)
        };

        drop(state_load_timer);

        Ok((state, state_root_opt))
    }

    /// Produce a block for some `slot` upon the given `state`.
    ///
    /// Typically the `self.produce_block()` function should be used, instead of calling this
    /// function directly. This function is useful for purposefully creating forks or blocks at
    /// non-current slots.
    ///
    /// If required, the given state will be advanced to the given `produce_at_slot`, then a block
    /// will be produced at that slot height.
    ///
    /// The provided `state_root_opt` should only ever be set to `Some` if the contained value is
    /// equal to the root of `state`. Providing this value will serve as an optimization to avoid
    /// performing a tree hash in some scenarios.
    pub async fn produce_block_on_state<Payload: ExecPayload<T::EthSpec>>(
        self: &Arc<Self>,
        state: BeaconState<T::EthSpec>,
        state_root_opt: Option<Hash256>,
        produce_at_slot: Slot,
        randao_reveal: Signature,
        validator_graffiti: Option<Graffiti>,
        verification: ProduceBlockVerification,
    ) -> Result<BeaconBlockAndState<T::EthSpec, Payload>, BlockProductionError> {
        // Part 1/3 (blocking)
        //
        // Perform the state advance and block-packing functions.
        let chain = self.clone();
        let mut partial_beacon_block = self
            .task_executor
            .spawn_blocking_handle(
                move || {
                    chain.produce_partial_beacon_block(
                        state,
                        state_root_opt,
                        produce_at_slot,
                        randao_reveal,
                        validator_graffiti,
                    )
                },
                "produce_partial_beacon_block",
            )
            .ok_or(BlockProductionError::ShuttingDown)?
            .await
            .map_err(BlockProductionError::TokioJoin)??;

        // Part 2/3 (async)
        //
        // Wait for the execution layer to return an execution payload (if one is required).
        let prepare_payload_handle = partial_beacon_block.prepare_payload_handle.take();
        let execution_payload = if let Some(prepare_payload_handle) = prepare_payload_handle {
            let execution_payload = prepare_payload_handle
                .await
                .map_err(BlockProductionError::TokioJoin)?
                .ok_or(BlockProductionError::ShuttingDown)??;
            Some(execution_payload)
        } else {
            None
        };

        // Part 3/3 (blocking)
        //
        // Perform the final steps of combining all the parts and computing the state root.
        let chain = self.clone();
        self.task_executor
            .spawn_blocking_handle(
                move || {
                    chain.complete_partial_beacon_block(
                        partial_beacon_block,
                        execution_payload,
                        verification,
                    )
                },
                "complete_partial_beacon_block",
            )
            .ok_or(BlockProductionError::ShuttingDown)?
            .await
            .map_err(BlockProductionError::TokioJoin)?
    }

    fn produce_partial_beacon_block<Payload: ExecPayload<T::EthSpec>>(
        self: &Arc<Self>,
        mut state: BeaconState<T::EthSpec>,
        state_root_opt: Option<Hash256>,
        produce_at_slot: Slot,
        randao_reveal: Signature,
        validator_graffiti: Option<Graffiti>,
    ) -> Result<PartialBeaconBlock<T::EthSpec, Payload>, BlockProductionError> {
        let eth1_chain = self
            .eth1_chain
            .as_ref()
            .ok_or(BlockProductionError::NoEth1ChainConnection)?;

        // It is invalid to try to produce a block using a state from a future slot.
        if state.slot() > produce_at_slot {
            return Err(BlockProductionError::StateSlotTooHigh {
                produce_at_slot,
                state_slot: state.slot(),
            });
        }

        let slot_timer = metrics::start_timer(&metrics::BLOCK_PRODUCTION_SLOT_PROCESS_TIMES);

        // Ensure the state has performed a complete transition into the required slot.
        complete_state_advance(&mut state, state_root_opt, produce_at_slot, &self.spec)?;

        drop(slot_timer);

        state.build_committee_cache(RelativeEpoch::Current, &self.spec)?;

        let parent_root = if state.slot() > 0 {
            *state
                .get_block_root(state.slot() - 1)
                .map_err(|_| BlockProductionError::UnableToGetBlockRootFromState)?
        } else {
            state.latest_block_header().canonical_root()
        };

        let proposer_index = state.get_beacon_proposer_index(state.slot(), &self.spec)? as u64;

        let pubkey = state
            .validators()
            .get(proposer_index as usize)
            .map(|v| v.pubkey)
            .ok_or(BlockProductionError::BeaconChain(
                BeaconChainError::ValidatorIndexUnknown(proposer_index as usize),
            ))?;

        let builder_params = BuilderParams {
            pubkey,
            slot: state.slot(),
            chain_health: self
                .is_healthy(&parent_root)
                .map_err(BlockProductionError::BeaconChain)?,
        };

        // If required, start the process of loading an execution payload from the EL early. This
        // allows it to run concurrently with things like attestation packing.
        let prepare_payload_handle = match &state {
            BeaconState::Base(_) | BeaconState::Altair(_) => None,
            BeaconState::Merge(_) | BeaconState::Eip4844(_) => {
                let prepare_payload_handle =
                    get_execution_payload(self.clone(), &state, proposer_index, builder_params)?;
                Some(prepare_payload_handle)
            }
        };

        let (mut proposer_slashings, mut attester_slashings, mut voluntary_exits) =
            self.op_pool.get_slashings_and_exits(&state, &self.spec);

        let eth1_data = eth1_chain.eth1_data_for_block_production(&state, &self.spec)?;
        let deposits = eth1_chain.deposits_for_block_inclusion(&state, &eth1_data, &self.spec)?;

        // Iterate through the naive aggregation pool and ensure all the attestations from there
        // are included in the operation pool.
        let unagg_import_timer =
            metrics::start_timer(&metrics::BLOCK_PRODUCTION_UNAGGREGATED_TIMES);
        for attestation in self.naive_aggregation_pool.read().iter() {
            let import = |attestation: &Attestation<T::EthSpec>| {
                let attesting_indices = get_attesting_indices_from_state(&state, attestation)?;
                self.op_pool
                    .insert_attestation(attestation.clone(), attesting_indices)
            };
            if let Err(e) = import(attestation) {
                // Don't stop block production if there's an error, just create a log.
                error!(
                    self.log,
                    "Attestation did not transfer to op pool";
                    "reason" => ?e
                );
            }
        }
        drop(unagg_import_timer);

        // Override the beacon node's graffiti with graffiti from the validator, if present.
        let graffiti = match validator_graffiti {
            Some(graffiti) => graffiti,
            None => self.graffiti,
        };

        let attestation_packing_timer =
            metrics::start_timer(&metrics::BLOCK_PRODUCTION_ATTESTATION_TIMES);

        let mut prev_filter_cache = HashMap::new();
        let prev_attestation_filter = |att: &AttestationRef<T::EthSpec>| {
            self.filter_op_pool_attestation(&mut prev_filter_cache, att, &state)
        };
        let mut curr_filter_cache = HashMap::new();
        let curr_attestation_filter = |att: &AttestationRef<T::EthSpec>| {
            self.filter_op_pool_attestation(&mut curr_filter_cache, att, &state)
        };

        let mut attestations = self
            .op_pool
            .get_attestations(
                &state,
                prev_attestation_filter,
                curr_attestation_filter,
                &self.spec,
            )
            .map_err(BlockProductionError::OpPoolError)?;
        drop(attestation_packing_timer);

        // If paranoid mode is enabled re-check the signatures of every included message.
        // This will be a lot slower but guards against bugs in block production and can be
        // quickly rolled out without a release.
        if self.config.paranoid_block_proposal {
            attestations.retain(|att| {
                verify_attestation_for_block_inclusion(
                    &state,
                    att,
                    VerifySignatures::True,
                    &self.spec,
                )
                .map_err(|e| {
                    warn!(
                        self.log,
                        "Attempted to include an invalid attestation";
                        "err" => ?e,
                        "block_slot" => state.slot(),
                        "attestation" => ?att
                    );
                })
                .is_ok()
            });

            proposer_slashings.retain(|slashing| {
                slashing
                    .clone()
                    .validate(&state, &self.spec)
                    .map_err(|e| {
                        warn!(
                            self.log,
                            "Attempted to include an invalid proposer slashing";
                            "err" => ?e,
                            "block_slot" => state.slot(),
                            "slashing" => ?slashing
                        );
                    })
                    .is_ok()
            });

            attester_slashings.retain(|slashing| {
                slashing
                    .clone()
                    .validate(&state, &self.spec)
                    .map_err(|e| {
                        warn!(
                            self.log,
                            "Attempted to include an invalid attester slashing";
                            "err" => ?e,
                            "block_slot" => state.slot(),
                            "slashing" => ?slashing
                        );
                    })
                    .is_ok()
            });

            voluntary_exits.retain(|exit| {
                exit.clone()
                    .validate(&state, &self.spec)
                    .map_err(|e| {
                        warn!(
                            self.log,
                            "Attempted to include an invalid proposer slashing";
                            "err" => ?e,
                            "block_slot" => state.slot(),
                            "exit" => ?exit
                        );
                    })
                    .is_ok()
            });
        }

        let slot = state.slot();
        let proposer_index = state.get_beacon_proposer_index(state.slot(), &self.spec)? as u64;

        let sync_aggregate = if matches!(&state, BeaconState::Base(_)) {
            None
        } else {
            let sync_aggregate = self
                .op_pool
                .get_sync_aggregate(&state)
                .map_err(BlockProductionError::OpPoolError)?
                .unwrap_or_else(|| {
                    warn!(
                        self.log,
                        "Producing block with no sync contributions";
                        "slot" => state.slot(),
                    );
                    SyncAggregate::new()
                });
            Some(sync_aggregate)
        };

        Ok(PartialBeaconBlock {
            state,
            slot,
            proposer_index,
            parent_root,
            randao_reveal,
            eth1_data,
            graffiti,
            proposer_slashings,
            attester_slashings,
            attestations,
            deposits,
            voluntary_exits,
            sync_aggregate,
            prepare_payload_handle,
        })
    }

    fn complete_partial_beacon_block<Payload: ExecPayload<T::EthSpec>>(
        &self,
        partial_beacon_block: PartialBeaconBlock<T::EthSpec, Payload>,
        execution_payload: Option<Payload>,
        verification: ProduceBlockVerification,
    ) -> Result<BeaconBlockAndState<T::EthSpec, Payload>, BlockProductionError> {
        let PartialBeaconBlock {
            mut state,
            slot,
            proposer_index,
            parent_root,
            randao_reveal,
            eth1_data,
            graffiti,
            proposer_slashings,
            attester_slashings,
            attestations,
            deposits,
            voluntary_exits,
            sync_aggregate,
            // We don't need the prepare payload handle since the `execution_payload` is passed into
            // this function. We can assume that the handle has already been consumed in order to
            // produce said `execution_payload`.
            prepare_payload_handle: _,
        } = partial_beacon_block;

        let inner_block = match &state {
            BeaconState::Base(_) => BeaconBlock::Base(BeaconBlockBase {
                slot,
                proposer_index,
                parent_root,
                state_root: Hash256::zero(),
                body: BeaconBlockBodyBase {
                    randao_reveal,
                    eth1_data,
                    graffiti,
                    proposer_slashings: proposer_slashings.into(),
                    attester_slashings: attester_slashings.into(),
                    attestations: attestations.into(),
                    deposits: deposits.into(),
                    voluntary_exits: voluntary_exits.into(),
                    _phantom: PhantomData,
                },
            }),
            BeaconState::Altair(_) => BeaconBlock::Altair(BeaconBlockAltair {
                slot,
                proposer_index,
                parent_root,
                state_root: Hash256::zero(),
                body: BeaconBlockBodyAltair {
                    randao_reveal,
                    eth1_data,
                    graffiti,
                    proposer_slashings: proposer_slashings.into(),
                    attester_slashings: attester_slashings.into(),
                    attestations: attestations.into(),
                    deposits: deposits.into(),
                    voluntary_exits: voluntary_exits.into(),
                    sync_aggregate: sync_aggregate
                        .ok_or(BlockProductionError::MissingSyncAggregate)?,
                    _phantom: PhantomData,
                },
            }),
            BeaconState::Merge(_) => BeaconBlock::Merge(BeaconBlockMerge {
                slot,
                proposer_index,
                parent_root,
                state_root: Hash256::zero(),
                body: BeaconBlockBodyMerge {
                    randao_reveal,
                    eth1_data,
                    graffiti,
                    proposer_slashings: proposer_slashings.into(),
                    attester_slashings: attester_slashings.into(),
                    attestations: attestations.into(),
                    deposits: deposits.into(),
                    voluntary_exits: voluntary_exits.into(),
                    sync_aggregate: sync_aggregate
                        .ok_or(BlockProductionError::MissingSyncAggregate)?,
                    execution_payload: execution_payload
                        .ok_or(BlockProductionError::MissingExecutionPayload)?,
                },
            }),
<<<<<<< HEAD
            BeaconState::Capella(_) => {
                let sync_aggregate = get_sync_aggregate()?;
                let (execution_payload, _blobs) =
                    get_execution_payload_and_blobs(self, &state, proposer_index)?;
                //FIXME(sean) get blobs
                BeaconBlock::Capella(BeaconBlockCapella {
                    slot,
                    proposer_index,
                    parent_root,
                    state_root: Hash256::zero(),
                    body: BeaconBlockBodyCapella {
                        randao_reveal,
                        eth1_data,
                        graffiti,
                        proposer_slashings: proposer_slashings.into(),
                        attester_slashings: attester_slashings.into(),
                        attestations,
                        deposits,
                        voluntary_exits: voluntary_exits.into(),
                        sync_aggregate,
                        execution_payload,
                        blob_kzgs: VariableList::empty(),
                    },
                })
            }
=======
            BeaconState::Eip4844(_) => BeaconBlock::Eip4844(BeaconBlockEip4844 {
                slot,
                proposer_index,
                parent_root,
                state_root: Hash256::zero(),
                body: BeaconBlockBodyEip4844 {
                    randao_reveal,
                    eth1_data,
                    graffiti,
                    proposer_slashings: proposer_slashings.into(),
                    attester_slashings: attester_slashings.into(),
                    attestations: attestations.into(),
                    deposits: deposits.into(),
                    voluntary_exits: voluntary_exits.into(),
                    sync_aggregate: sync_aggregate
                        .ok_or(BlockProductionError::MissingSyncAggregate)?,
                    execution_payload: execution_payload
                        .ok_or(BlockProductionError::MissingExecutionPayload)?,
                    blob_kzg_commitments: todo!(),
                },
            }),
>>>>>>> 6f7d21c5
        };

        let block = SignedBeaconBlock::from_block(
            inner_block,
            // The block is not signed here, that is the task of a validator client.
            Signature::empty(),
        );

        let block_size = block.ssz_bytes_len();
        debug!(
            self.log,
            "Produced block on state";
            "block_size" => block_size,
        );

        metrics::observe(&metrics::BLOCK_SIZE, block_size as f64);

        if block_size > self.config.max_network_size {
            return Err(BlockProductionError::BlockTooLarge(block_size));
        }

        let process_timer = metrics::start_timer(&metrics::BLOCK_PRODUCTION_PROCESS_TIMES);
        let signature_strategy = match verification {
            ProduceBlockVerification::VerifyRandao => BlockSignatureStrategy::VerifyRandao,
            ProduceBlockVerification::NoVerification => BlockSignatureStrategy::NoVerification,
        };
        per_block_processing(
            &mut state,
            &block,
            None,
            signature_strategy,
            VerifyBlockRoot::True,
            &self.spec,
        )?;
        drop(process_timer);

        let state_root_timer = metrics::start_timer(&metrics::BLOCK_PRODUCTION_STATE_ROOT_TIMES);
        let state_root = state.update_tree_hash_cache()?;
        drop(state_root_timer);

        let (mut block, _) = block.deconstruct();
        *block.state_root_mut() = state_root;

        metrics::inc_counter(&metrics::BLOCK_PRODUCTION_SUCCESSES);

        trace!(
            self.log,
            "Produced beacon block";
            "parent" => ?block.parent_root(),
            "attestations" => block.body().attestations().len(),
            "slot" => block.slot()
        );

        Ok((block, state))
    }

    /// This method must be called whenever an execution engine indicates that a payload is
    /// invalid.
    ///
    /// Fork choice will be run after the invalidation. The client may be shut down if the `op`
    /// results in the justified checkpoint being invalidated.
    ///
    /// See the documentation of `InvalidationOperation` for information about defining `op`.
    pub async fn process_invalid_execution_payload(
        self: &Arc<Self>,
        op: &InvalidationOperation,
    ) -> Result<(), Error> {
        debug!(
            self.log,
            "Processing payload invalidation";
            "op" => ?op,
        );

        // Update the execution status in fork choice.
        //
        // Use a blocking task since it interacts with the `canonical_head` lock. Lock contention
        // on the core executor is bad.
        let chain = self.clone();
        let inner_op = op.clone();
        let fork_choice_result = self
            .spawn_blocking_handle(
                move || {
                    chain
                        .canonical_head
                        .fork_choice_write_lock()
                        .on_invalid_execution_payload(&inner_op)
                },
                "invalid_payload_fork_choice_update",
            )
            .await?;

        // Update fork choice.
        if let Err(e) = fork_choice_result {
            crit!(
                self.log,
                "Failed to process invalid payload";
                "error" => ?e,
                "latest_valid_ancestor" => ?op.latest_valid_ancestor(),
                "block_root" => ?op.block_root(),
            );
        }

        // Run fork choice since it's possible that the payload invalidation might result in a new
        // head.
        self.recompute_head_at_current_slot().await;

        // Obtain the justified root from fork choice.
        //
        // Use a blocking task since it interacts with the `canonical_head` lock. Lock contention
        // on the core executor is bad.
        let chain = self.clone();
        let justified_block = self
            .spawn_blocking_handle(
                move || {
                    chain
                        .canonical_head
                        .fork_choice_read_lock()
                        .get_justified_block()
                },
                "invalid_payload_fork_choice_get_justified",
            )
            .await??;

        if justified_block.execution_status.is_invalid() {
            crit!(
                self.log,
                "The justified checkpoint is invalid";
                "msg" => "ensure you are not connected to a malicious network. This error is not \
                recoverable, please reach out to the lighthouse developers for assistance."
            );

            let mut shutdown_sender = self.shutdown_sender();
            if let Err(e) = shutdown_sender.try_send(ShutdownReason::Failure(
                INVALID_JUSTIFIED_PAYLOAD_SHUTDOWN_REASON,
            )) {
                crit!(
                    self.log,
                    "Unable to trigger client shut down";
                    "msg" => "shut down may already be under way",
                    "error" => ?e
                );
            }

            // Return an error here to try and prevent progression by upstream functions.
            return Err(Error::JustifiedPayloadInvalid {
                justified_root: justified_block.root,
                execution_block_hash: justified_block.execution_status.block_hash(),
            });
        }

        Ok(())
    }

    pub fn block_is_known_to_fork_choice(&self, root: &Hash256) -> bool {
        self.canonical_head
            .fork_choice_read_lock()
            .contains_block(root)
    }

    /// Determines the beacon proposer for the next slot. If that proposer is registered in the
    /// `execution_layer`, provide the `execution_layer` with the necessary information to produce
    /// `PayloadAttributes` for future calls to fork choice.
    ///
    /// The `PayloadAttributes` are used by the EL to give it a look-ahead for preparing an optimal
    /// set of transactions for a new `ExecutionPayload`.
    ///
    /// This function will result in a call to `forkchoiceUpdated` on the EL if:
    ///
    /// 1. We're in the tail-end of the slot (as defined by PAYLOAD_PREPARATION_LOOKAHEAD_FACTOR)
    /// 2. The head block is one slot (or less) behind the prepare slot (e.g., we're preparing for
    ///    the next slot and the block at the current slot is already known).
    pub async fn prepare_beacon_proposer(
        self: &Arc<Self>,
        current_slot: Slot,
    ) -> Result<(), Error> {
        let prepare_slot = current_slot + 1;
        let prepare_epoch = prepare_slot.epoch(T::EthSpec::slots_per_epoch());

        // There's no need to run the proposer preparation routine before the bellatrix fork.
        if self.slot_is_prior_to_bellatrix(prepare_slot) {
            return Ok(());
        }

        let execution_layer = self
            .execution_layer
            .clone()
            .ok_or(Error::ExecutionLayerMissing)?;

        // Nothing to do if there are no proposers registered with the EL, exit early to avoid
        // wasting cycles.
        if !execution_layer.has_any_proposer_preparation_data().await {
            return Ok(());
        }

        // Atomically read some values from the canonical head, whilst avoiding holding the cached
        // head `Arc` any longer than necessary.
        //
        // Use a blocking task since blocking the core executor on the canonical head read lock can
        // block the core tokio executor.
        let chain = self.clone();
        let (head_slot, head_root, head_decision_root, head_random, forkchoice_update_params) =
            self.spawn_blocking_handle(
                move || {
                    let cached_head = chain.canonical_head.cached_head();
                    let head_block_root = cached_head.head_block_root();
                    let decision_root = cached_head
                        .snapshot
                        .beacon_state
                        .proposer_shuffling_decision_root(head_block_root)?;
                    Ok::<_, Error>((
                        cached_head.head_slot(),
                        head_block_root,
                        decision_root,
                        cached_head.head_random()?,
                        cached_head.forkchoice_update_parameters(),
                    ))
                },
                "prepare_beacon_proposer_fork_choice_read",
            )
            .await??;
        let head_epoch = head_slot.epoch(T::EthSpec::slots_per_epoch());

        // Don't bother with proposer prep if the head is more than
        // `PREPARE_PROPOSER_HISTORIC_EPOCHS` prior to the current slot.
        //
        // This prevents the routine from running during sync.
        if head_slot + T::EthSpec::slots_per_epoch() * PREPARE_PROPOSER_HISTORIC_EPOCHS
            < current_slot
        {
            debug!(
                self.log,
                "Head too old for proposer prep";
                "head_slot" => head_slot,
                "current_slot" => current_slot,
            );
            return Ok(());
        }

        // Ensure that the shuffling decision root is correct relative to the epoch we wish to
        // query.
        let shuffling_decision_root = if head_epoch == prepare_epoch {
            head_decision_root
        } else {
            head_root
        };

        // Read the proposer from the proposer cache.
        let cached_proposer = self
            .beacon_proposer_cache
            .lock()
            .get_slot::<T::EthSpec>(shuffling_decision_root, prepare_slot);
        let proposer = if let Some(proposer) = cached_proposer {
            proposer.index
        } else {
            if head_epoch + 2 < prepare_epoch {
                warn!(
                    self.log,
                    "Skipping proposer preparation";
                    "msg" => "this is a non-critical issue that can happen on unhealthy nodes or \
                              networks.",
                    "prepare_epoch" => prepare_epoch,
                    "head_epoch" => head_epoch,
                );

                // Don't skip the head forward more than two epochs. This avoids burdening an
                // unhealthy node.
                //
                // Although this node might miss out on preparing for a proposal, they should still
                // be able to propose. This will prioritise beacon chain health over efficient
                // packing of execution blocks.
                return Ok(());
            }

            let (proposers, decision_root, _, fork) =
                compute_proposer_duties_from_head(prepare_epoch, self)?;

            let proposer_index = prepare_slot.as_usize() % (T::EthSpec::slots_per_epoch() as usize);
            let proposer = *proposers
                .get(proposer_index)
                .ok_or(BeaconChainError::NoProposerForSlot(prepare_slot))?;

            self.beacon_proposer_cache.lock().insert(
                prepare_epoch,
                decision_root,
                proposers,
                fork,
            )?;

            // It's possible that the head changes whilst computing these duties. If so, abandon
            // this routine since the change of head would have also spawned another instance of
            // this routine.
            //
            // Exit now, after updating the cache.
            if decision_root != shuffling_decision_root {
                warn!(
                    self.log,
                    "Head changed during proposer preparation";
                );
                return Ok(());
            }

            proposer
        };

        // If the execution layer doesn't have any proposer data for this validator then we assume
        // it's not connected to this BN and no action is required.
        if !execution_layer
            .has_proposer_preparation_data(proposer as u64)
            .await
        {
            return Ok(());
        }

        let payload_attributes = PayloadAttributes {
            timestamp: self
                .slot_clock
                .start_of(prepare_slot)
                .ok_or(Error::InvalidSlot(prepare_slot))?
                .as_secs(),
            prev_randao: head_random,
            suggested_fee_recipient: execution_layer
                .get_suggested_fee_recipient(proposer as u64)
                .await,
        };

        debug!(
            self.log,
            "Preparing beacon proposer";
            "payload_attributes" => ?payload_attributes,
            "head_root" => ?head_root,
            "prepare_slot" => prepare_slot,
            "validator" => proposer,
        );

        let already_known = execution_layer
            .insert_proposer(prepare_slot, head_root, proposer as u64, payload_attributes)
            .await;
        // Only push a log to the user if this is the first time we've seen this proposer for this
        // slot.
        if !already_known {
            info!(
                self.log,
                "Prepared beacon proposer";
                "already_known" => already_known,
                "prepare_slot" => prepare_slot,
                "validator" => proposer,
            );
        }

        let till_prepare_slot =
            if let Some(duration) = self.slot_clock.duration_to_slot(prepare_slot) {
                duration
            } else {
                // `SlotClock::duration_to_slot` will return `None` when we are past the start
                // of `prepare_slot`. Don't bother sending a `forkchoiceUpdated` in that case,
                // it's too late.
                //
                // This scenario might occur on an overloaded/under-resourced node.
                warn!(
                    self.log,
                    "Delayed proposer preparation";
                    "prepare_slot" => prepare_slot,
                    "validator" => proposer,
                );
                return Ok(());
            };

        // If either of the following are true, send a fork-choice update message to the
        // EL:
        //
        // 1. We're in the tail-end of the slot (as defined by
        //    PAYLOAD_PREPARATION_LOOKAHEAD_FACTOR)
        // 2. The head block is one slot (or less) behind the prepare slot (e.g., we're
        //    preparing for the next slot and the block at the current slot is already
        //    known).
        if till_prepare_slot
            <= self.slot_clock.slot_duration() / PAYLOAD_PREPARATION_LOOKAHEAD_FACTOR
            || head_slot + 1 >= prepare_slot
        {
            debug!(
                self.log,
                "Pushing update to prepare proposer";
                "till_prepare_slot" => ?till_prepare_slot,
                "prepare_slot" => prepare_slot
            );

            self.update_execution_engine_forkchoice(current_slot, forkchoice_update_params)
                .await?;
        }

        Ok(())
    }

    pub async fn update_execution_engine_forkchoice(
        self: &Arc<Self>,
        current_slot: Slot,
        params: ForkchoiceUpdateParameters,
    ) -> Result<(), Error> {
        let next_slot = current_slot + 1;

        // There is no need to issue a `forkchoiceUpdated` (fcU) message unless the Bellatrix fork
        // has:
        //
        // 1. Already happened.
        // 2. Will happen in the next slot.
        //
        // The reason for a fcU message in the slot prior to the Bellatrix fork is in case the
        // terminal difficulty has already been reached and a payload preparation message needs to
        // be issued.
        if self.slot_is_prior_to_bellatrix(next_slot) {
            return Ok(());
        }

        let execution_layer = self
            .execution_layer
            .as_ref()
            .ok_or(Error::ExecutionLayerMissing)?;

        // Take the global lock for updating the execution engine fork choice.
        //
        // Whilst holding this lock we must:
        //
        // 1. Read the canonical head.
        // 2. Issue a forkchoiceUpdated call to the execution engine.
        //
        // This will allow us to ensure that we provide the execution layer with an *ordered* view
        // of the head. I.e., we will never communicate a past head after communicating a later
        // one.
        //
        // There is a "deadlock warning" in this function. The downside of this nice ordering is the
        // potential for deadlock. I would advise against any other use of
        // `execution_engine_forkchoice_lock` apart from the one here.
        let forkchoice_lock = execution_layer.execution_engine_forkchoice_lock().await;

        let (head_block_root, head_hash, justified_hash, finalized_hash) = if let Some(head_hash) =
            params.head_hash
        {
            (
                params.head_root,
                head_hash,
                params
                    .justified_hash
                    .unwrap_or_else(ExecutionBlockHash::zero),
                params
                    .finalized_hash
                    .unwrap_or_else(ExecutionBlockHash::zero),
            )
        } else {
            // The head block does not have an execution block hash. We must check to see if we
            // happen to be the proposer of the transition block, in which case we still need to
            // send forkchoice_updated.
            match self.spec.fork_name_at_slot::<T::EthSpec>(next_slot) {
                // We are pre-bellatrix; no need to update the EL.
                ForkName::Base | ForkName::Altair => return Ok(()),
                _ => {
                    // We are post-bellatrix
                    if let Some(payload_attributes) = execution_layer
                        .payload_attributes(next_slot, params.head_root)
                        .await
                    {
                        // We are a proposer, check for terminal_pow_block_hash
                        if let Some(terminal_pow_block_hash) = execution_layer
                            .get_terminal_pow_block_hash(&self.spec, payload_attributes.timestamp)
                            .await
                            .map_err(Error::ForkchoiceUpdate)?
                        {
                            info!(
                                self.log,
                                "Prepared POS transition block proposer"; "slot" => next_slot
                            );
                            (
                                params.head_root,
                                terminal_pow_block_hash,
                                params
                                    .justified_hash
                                    .unwrap_or_else(ExecutionBlockHash::zero),
                                params
                                    .finalized_hash
                                    .unwrap_or_else(ExecutionBlockHash::zero),
                            )
                        } else {
                            // TTD hasn't been reached yet, no need to update the EL.
                            return Ok(());
                        }
                    } else {
                        // We are not a proposer, no need to update the EL.
                        return Ok(());
                    }
                }
            }
        };

        let forkchoice_updated_response = execution_layer
            .notify_forkchoice_updated(
                head_hash,
                justified_hash,
                finalized_hash,
                current_slot,
                head_block_root,
            )
            .await
            .map_err(Error::ExecutionForkChoiceUpdateFailed);

        // The head has been read and the execution layer has been updated. It is now valid to send
        // another fork choice update.
        drop(forkchoice_lock);

        match forkchoice_updated_response {
            Ok(status) => match status {
                PayloadStatus::Valid => {
                    // Ensure that fork choice knows that the block is no longer optimistic.
                    let chain = self.clone();
                    let fork_choice_update_result = self
                        .spawn_blocking_handle(
                            move || {
                                chain
                                    .canonical_head
                                    .fork_choice_write_lock()
                                    .on_valid_execution_payload(head_block_root)
                            },
                            "update_execution_engine_valid_payload",
                        )
                        .await?;
                    if let Err(e) = fork_choice_update_result {
                        error!(
                            self.log,
                            "Failed to validate payload";
                            "error" => ?e
                        )
                    };
                    Ok(())
                }
                // There's nothing to be done for a syncing response. If the block is already
                // `SYNCING` in fork choice, there's nothing to do. If already known to be `VALID`
                // or `INVALID` then we don't want to change it to syncing.
                PayloadStatus::Syncing => Ok(()),
                // The specification doesn't list `ACCEPTED` as a valid response to a fork choice
                // update. This response *seems* innocent enough, so we won't return early with an
                // error. However, we create a log to bring attention to the issue.
                PayloadStatus::Accepted => {
                    warn!(
                        self.log,
                        "Fork choice update received ACCEPTED";
                        "msg" => "execution engine provided an unexpected response to a fork \
                        choice update. although this is not a serious issue, please raise \
                        an issue."
                    );
                    Ok(())
                }
                PayloadStatus::Invalid {
                    latest_valid_hash,
                    ref validation_error,
                } => {
                    debug!(
                        self.log,
                        "Invalid execution payload";
                        "validation_error" => ?validation_error,
                        "latest_valid_hash" => ?latest_valid_hash,
                        "head_hash" => ?head_hash,
                        "head_block_root" => ?head_block_root,
                        "method" => "fcU",
                    );
                    warn!(
                        self.log,
                        "Fork choice update invalidated payload";
                        "status" => ?status
                    );

                    // This implies that the terminal block was invalid. We are being explicit in
                    // invalidating only the head block in this case.
                    if latest_valid_hash == ExecutionBlockHash::zero() {
                        self.process_invalid_execution_payload(
                            &InvalidationOperation::InvalidateOne {
                                block_root: head_block_root,
                            },
                        )
                        .await?;
                    } else {
                        // The execution engine has stated that all blocks between the
                        // `head_execution_block_hash` and `latest_valid_hash` are invalid.
                        self.process_invalid_execution_payload(
                            &InvalidationOperation::InvalidateMany {
                                head_block_root,
                                always_invalidate_head: true,
                                latest_valid_ancestor: latest_valid_hash,
                            },
                        )
                        .await?;
                    }

                    Err(BeaconChainError::ExecutionForkChoiceUpdateInvalid { status })
                }
                PayloadStatus::InvalidBlockHash {
                    ref validation_error,
                } => {
                    debug!(
                        self.log,
                        "Invalid execution payload block hash";
                        "validation_error" => ?validation_error,
                        "head_hash" => ?head_hash,
                        "head_block_root" => ?head_block_root,
                        "method" => "fcU",
                    );
                    warn!(
                        self.log,
                        "Fork choice update invalidated payload";
                        "status" => ?status
                    );
                    // The execution engine has stated that the head block is invalid, however it
                    // hasn't returned a latest valid ancestor.
                    //
                    // Using a `None` latest valid ancestor will result in only the head block
                    // being invalidated (no ancestors).
                    self.process_invalid_execution_payload(&InvalidationOperation::InvalidateOne {
                        block_root: head_block_root,
                    })
                    .await?;

                    Err(BeaconChainError::ExecutionForkChoiceUpdateInvalid { status })
                }
            },
            Err(e) => Err(e),
        }
    }

    /// Returns `true` if the given slot is prior to the `bellatrix_fork_epoch`.
    pub fn slot_is_prior_to_bellatrix(&self, slot: Slot) -> bool {
        self.spec.bellatrix_fork_epoch.map_or(true, |bellatrix| {
            slot.epoch(T::EthSpec::slots_per_epoch()) < bellatrix
        })
    }

    /// Returns the value of `execution_optimistic` for `block`.
    ///
    /// Returns `Ok(false)` if the block is pre-Bellatrix, or has `ExecutionStatus::Valid`.
    /// Returns `Ok(true)` if the block has `ExecutionStatus::Optimistic` or has
    /// `ExecutionStatus::Invalid`.
    pub fn is_optimistic_or_invalid_block<Payload: ExecPayload<T::EthSpec>>(
        &self,
        block: &SignedBeaconBlock<T::EthSpec, Payload>,
    ) -> Result<bool, BeaconChainError> {
        // Check if the block is pre-Bellatrix.
        if self.slot_is_prior_to_bellatrix(block.slot()) {
            Ok(false)
        } else {
            self.canonical_head
                .fork_choice_read_lock()
                .is_optimistic_or_invalid_block(&block.canonical_root())
                .map_err(BeaconChainError::ForkChoiceError)
        }
    }

    /// Returns the value of `execution_optimistic` for `head_block`.
    ///
    /// Returns `Ok(false)` if the block is pre-Bellatrix, or has `ExecutionStatus::Valid`.
    /// Returns `Ok(true)` if the block has `ExecutionStatus::Optimistic` or `ExecutionStatus::Invalid`.
    ///
    /// This function will return an error if `head_block` is not present in the fork choice store
    /// and so should only be used on the head block or when the block *should* be present in the
    /// fork choice store.
    ///
    /// There is a potential race condition when syncing where the block_root of `head_block` could
    /// be pruned from the fork choice store before being read.
    pub fn is_optimistic_or_invalid_head_block<Payload: ExecPayload<T::EthSpec>>(
        &self,
        head_block: &SignedBeaconBlock<T::EthSpec, Payload>,
    ) -> Result<bool, BeaconChainError> {
        // Check if the block is pre-Bellatrix.
        if self.slot_is_prior_to_bellatrix(head_block.slot()) {
            Ok(false)
        } else {
            self.canonical_head
                .fork_choice_read_lock()
                .is_optimistic_or_invalid_block_no_fallback(&head_block.canonical_root())
                .map_err(BeaconChainError::ForkChoiceError)
        }
    }

    /// Returns the value of `execution_optimistic` for the current head block.
    /// You can optionally provide `head_info` if it was computed previously.
    ///
    /// Returns `Ok(false)` if the head block is pre-Bellatrix, or has `ExecutionStatus::Valid`.
    /// Returns `Ok(true)` if the head block has `ExecutionStatus::Optimistic` or `ExecutionStatus::Invalid`.
    ///
    /// There is a potential race condition when syncing where the block root of `head_info` could
    /// be pruned from the fork choice store before being read.
    pub fn is_optimistic_or_invalid_head(&self) -> Result<bool, BeaconChainError> {
        self.canonical_head
            .head_execution_status()
            .map(|status| status.is_optimistic_or_invalid())
    }

    pub fn is_optimistic_or_invalid_block_root(
        &self,
        block_slot: Slot,
        block_root: &Hash256,
    ) -> Result<bool, BeaconChainError> {
        // Check if the block is pre-Bellatrix.
        if self.slot_is_prior_to_bellatrix(block_slot) {
            Ok(false)
        } else {
            self.canonical_head
                .fork_choice_read_lock()
                .is_optimistic_or_invalid_block_no_fallback(block_root)
                .map_err(BeaconChainError::ForkChoiceError)
        }
    }

    /// This function takes a configured weak subjectivity `Checkpoint` and the latest finalized `Checkpoint`.
    /// If the weak subjectivity checkpoint and finalized checkpoint share the same epoch, we compare
    /// roots. If we the weak subjectivity checkpoint is from an older epoch, we iterate back through
    /// roots in the canonical chain until we reach the finalized checkpoint from the correct epoch, and
    /// compare roots. This must called on startup and during verification of any block which causes a finality
    /// change affecting the weak subjectivity checkpoint.
    pub fn verify_weak_subjectivity_checkpoint(
        &self,
        wss_checkpoint: Checkpoint,
        beacon_block_root: Hash256,
        state: &BeaconState<T::EthSpec>,
    ) -> Result<(), BeaconChainError> {
        let finalized_checkpoint = state.finalized_checkpoint();
        info!(self.log, "Verifying the configured weak subjectivity checkpoint"; "weak_subjectivity_epoch" => wss_checkpoint.epoch, "weak_subjectivity_root" => ?wss_checkpoint.root);
        // If epochs match, simply compare roots.
        if wss_checkpoint.epoch == finalized_checkpoint.epoch
            && wss_checkpoint.root != finalized_checkpoint.root
        {
            crit!(
                self.log,
                 "Root found at the specified checkpoint differs";
                  "weak_subjectivity_root" => ?wss_checkpoint.root,
                  "finalized_checkpoint_root" => ?finalized_checkpoint.root
            );
            return Err(BeaconChainError::WeakSubjectivtyVerificationFailure);
        } else if wss_checkpoint.epoch < finalized_checkpoint.epoch {
            let slot = wss_checkpoint
                .epoch
                .start_slot(T::EthSpec::slots_per_epoch());

            // Iterate backwards through block roots from the given state. If first slot of the epoch is a skip-slot,
            // this will return the root of the closest prior non-skipped slot.
            match self.root_at_slot_from_state(slot, beacon_block_root, state)? {
                Some(root) => {
                    if root != wss_checkpoint.root {
                        crit!(
                            self.log,
                             "Root found at the specified checkpoint differs";
                              "weak_subjectivity_root" => ?wss_checkpoint.root,
                              "finalized_checkpoint_root" => ?finalized_checkpoint.root
                        );
                        return Err(BeaconChainError::WeakSubjectivtyVerificationFailure);
                    }
                }
                None => {
                    crit!(self.log, "The root at the start slot of the given epoch could not be found";
                    "wss_checkpoint_slot" => ?slot);
                    return Err(BeaconChainError::WeakSubjectivtyVerificationFailure);
                }
            }
        }
        Ok(())
    }

    /// Called by the timer on every slot.
    ///
    /// Note: this function **MUST** be called from a non-async context since
    /// it contains a call to `fork_choice` which may eventually call
    /// `tokio::runtime::block_on` in certain cases.
    pub async fn per_slot_task(self: &Arc<Self>) {
        if let Some(slot) = self.slot_clock.now() {
            debug!(
                self.log,
                "Running beacon chain per slot tasks";
                "slot" => ?slot
            );

            // Always run the light-weight pruning tasks (these structures should be empty during
            // sync anyway).
            self.naive_aggregation_pool.write().prune(slot);
            self.block_times_cache.write().prune(slot);

            // Don't run heavy-weight tasks during sync.
            if self.best_slot() + MAX_PER_SLOT_FORK_CHOICE_DISTANCE < slot {
                return;
            }

            // Run fork choice and signal to any waiting task that it has completed.
            self.recompute_head_at_current_slot().await;

            // Send the notification regardless of fork choice success, this is a "best effort"
            // notification and we don't want block production to hit the timeout in case of error.
            // Use a blocking task to avoid blocking the core executor whilst waiting for locks
            // in `ForkChoiceSignalTx`.
            let chain = self.clone();
            self.task_executor.clone().spawn_blocking(
                move || {
                    // Signal block proposal for the next slot (if it happens to be waiting).
                    if let Some(tx) = &chain.fork_choice_signal_tx {
                        if let Err(e) = tx.notify_fork_choice_complete(slot) {
                            warn!(
                                chain.log,
                                "Error signalling fork choice waiter";
                                "error" => ?e,
                                "slot" => slot,
                            );
                        }
                    }
                },
                "per_slot_task_fc_signal_tx",
            );
        }
    }

    /// Runs the `map_fn` with the committee cache for `shuffling_epoch` from the chain with head
    /// `head_block_root`. The `map_fn` will be supplied two values:
    ///
    /// - `&CommitteeCache`: the committee cache that serves the given parameters.
    /// - `Hash256`: the "shuffling decision root" which uniquely identifies the `CommitteeCache`.
    ///
    /// It's not necessary that `head_block_root` matches our current view of the chain, it can be
    /// any block that is:
    ///
    /// - Known to us.
    /// - The finalized block or a descendant of the finalized block.
    ///
    /// It would be quite common for attestation verification operations to use a `head_block_root`
    /// that differs from our view of the head.
    ///
    /// ## Important
    ///
    /// This function is **not** suitable for determining proposer duties (only attester duties).
    ///
    /// ## Notes
    ///
    /// This function exists in this odd "map" pattern because efficiently obtaining a committee
    /// can be complex. It might involve reading straight from the `beacon_chain.shuffling_cache`
    /// or it might involve reading it from a state from the DB. Due to the complexities of
    /// `RwLock`s on the shuffling cache, a simple `Cow` isn't suitable here.
    ///
    /// If the committee for `(head_block_root, shuffling_epoch)` isn't found in the
    /// `shuffling_cache`, we will read a state from disk and then update the `shuffling_cache`.
    pub(crate) fn with_committee_cache<F, R>(
        &self,
        head_block_root: Hash256,
        shuffling_epoch: Epoch,
        map_fn: F,
    ) -> Result<R, Error>
    where
        F: Fn(&CommitteeCache, Hash256) -> Result<R, Error>,
    {
        let head_block = self
            .canonical_head
            .fork_choice_read_lock()
            .get_block(&head_block_root)
            .ok_or(Error::MissingBeaconBlock(head_block_root))?;

        let shuffling_id = BlockShufflingIds {
            current: head_block.current_epoch_shuffling_id.clone(),
            next: head_block.next_epoch_shuffling_id.clone(),
            block_root: head_block.root,
        }
        .id_for_epoch(shuffling_epoch)
        .ok_or_else(|| Error::InvalidShufflingId {
            shuffling_epoch,
            head_block_epoch: head_block.slot.epoch(T::EthSpec::slots_per_epoch()),
        })?;

        // Obtain the shuffling cache, timing how long we wait.
        let cache_wait_timer =
            metrics::start_timer(&metrics::ATTESTATION_PROCESSING_SHUFFLING_CACHE_WAIT_TIMES);

        let mut shuffling_cache = self
            .shuffling_cache
            .try_write_for(ATTESTATION_CACHE_LOCK_TIMEOUT)
            .ok_or(Error::AttestationCacheLockTimeout)?;

        metrics::stop_timer(cache_wait_timer);

        if let Some(cache_item) = shuffling_cache.get(&shuffling_id) {
            // The shuffling cache is no longer required, drop the write-lock to allow concurrent
            // access.
            drop(shuffling_cache);

            let committee_cache = cache_item.wait()?;
            map_fn(&committee_cache, shuffling_id.shuffling_decision_block)
        } else {
            // Create an entry in the cache that "promises" this value will eventually be computed.
            // This avoids the case where multiple threads attempt to produce the same value at the
            // same time.
            //
            // Creating the promise whilst we hold the `shuffling_cache` lock will prevent the same
            // promise from being created twice.
            let sender = shuffling_cache.create_promise(shuffling_id.clone())?;

            // Drop the shuffling cache to avoid holding the lock for any longer than
            // required.
            drop(shuffling_cache);

            debug!(
                self.log,
                "Committee cache miss";
                "shuffling_id" => ?shuffling_epoch,
                "head_block_root" => head_block_root.to_string(),
            );

            let state_read_timer =
                metrics::start_timer(&metrics::ATTESTATION_PROCESSING_STATE_READ_TIMES);

            // If the head of the chain can serve this request, use it.
            //
            // This code is a little awkward because we need to ensure that the head we read and
            // the head we copy is identical. Taking one lock to read the head values and another
            // to copy the head is liable to race-conditions.
            let head_state_opt = self.with_head(|head| {
                if head.beacon_block_root == head_block_root {
                    Ok(Some((
                        head.beacon_state
                            .clone_with(CloneConfig::committee_caches_only()),
                        head.beacon_state_root(),
                    )))
                } else {
                    Ok::<_, Error>(None)
                }
            })?;

            // If the head state is useful for this request, use it. Otherwise, read a state from
            // disk.
            let (mut state, state_root) = if let Some((state, state_root)) = head_state_opt {
                (state, state_root)
            } else {
                let state_root = head_block.state_root;
                let state = self
                    .store
                    .get_inconsistent_state_for_attestation_verification_only(
                        &state_root,
                        Some(head_block.slot),
                    )?
                    .ok_or(Error::MissingBeaconState(head_block.state_root))?;
                (state, state_root)
            };

            /*
             * IMPORTANT
             *
             * Since it's possible that
             * `Store::get_inconsistent_state_for_attestation_verification_only` was used to obtain
             * the state, we cannot rely upon the following fields:
             *
             * - `state.state_roots`
             * - `state.block_roots`
             *
             * These fields should not be used for the rest of this function.
             */

            metrics::stop_timer(state_read_timer);
            let state_skip_timer =
                metrics::start_timer(&metrics::ATTESTATION_PROCESSING_STATE_SKIP_TIMES);

            // If the state is in an earlier epoch, advance it. If it's from a later epoch, reject
            // it.
            if state.current_epoch() + 1 < shuffling_epoch {
                // Since there's a one-epoch look-ahead on the attester shuffling, it suffices to
                // only advance into the slot prior to the `shuffling_epoch`.
                let target_slot = shuffling_epoch
                    .saturating_sub(1_u64)
                    .start_slot(T::EthSpec::slots_per_epoch());

                // Advance the state into the required slot, using the "partial" method since the state
                // roots are not relevant for the shuffling.
                partial_state_advance(&mut state, Some(state_root), target_slot, &self.spec)?;
            } else if state.current_epoch() > shuffling_epoch {
                return Err(Error::InvalidStateForShuffling {
                    state_epoch: state.current_epoch(),
                    shuffling_epoch,
                });
            }

            metrics::stop_timer(state_skip_timer);
            let committee_building_timer =
                metrics::start_timer(&metrics::ATTESTATION_PROCESSING_COMMITTEE_BUILDING_TIMES);

            let relative_epoch = RelativeEpoch::from_epoch(state.current_epoch(), shuffling_epoch)
                .map_err(Error::IncorrectStateForAttestation)?;

            state.build_committee_cache(relative_epoch, &self.spec)?;

            let committee_cache = state.take_committee_cache(relative_epoch)?;
            let committee_cache = Arc::new(committee_cache);
            let shuffling_decision_block = shuffling_id.shuffling_decision_block;

            self.shuffling_cache
                .try_write_for(ATTESTATION_CACHE_LOCK_TIMEOUT)
                .ok_or(Error::AttestationCacheLockTimeout)?
                .insert_committee_cache(shuffling_id, &committee_cache);

            metrics::stop_timer(committee_building_timer);

            sender.send(committee_cache.clone());

            map_fn(&committee_cache, shuffling_decision_block)
        }
    }

    /// Dumps the entire canonical chain, from the head to genesis to a vector for analysis.
    ///
    /// This could be a very expensive operation and should only be done in testing/analysis
    /// activities.
    #[allow(clippy::type_complexity)]
    pub fn chain_dump(
        &self,
    ) -> Result<Vec<BeaconSnapshot<T::EthSpec, BlindedPayload<T::EthSpec>>>, Error> {
        let mut dump = vec![];

        let mut last_slot = {
            let head = self.canonical_head.cached_head();
            BeaconSnapshot {
                beacon_block: Arc::new(head.snapshot.beacon_block.clone_as_blinded()),
                beacon_block_root: head.snapshot.beacon_block_root,
                beacon_state: head.snapshot.beacon_state.clone(),
            }
        };

        dump.push(last_slot.clone());

        loop {
            let beacon_block_root = last_slot.beacon_block.parent_root();

            if beacon_block_root == Hash256::zero() {
                break; // Genesis has been reached.
            }

            let beacon_block = self
                .store
                .get_blinded_block(&beacon_block_root)?
                .ok_or_else(|| {
                    Error::DBInconsistent(format!("Missing block {}", beacon_block_root))
                })?;
            let beacon_state_root = beacon_block.state_root();
            let beacon_state = self
                .store
                .get_state(&beacon_state_root, Some(beacon_block.slot()))?
                .ok_or_else(|| {
                    Error::DBInconsistent(format!("Missing state {:?}", beacon_state_root))
                })?;

            let slot = BeaconSnapshot {
                beacon_block: Arc::new(beacon_block),
                beacon_block_root,
                beacon_state,
            };

            dump.push(slot.clone());
            last_slot = slot;
        }

        dump.reverse();

        Ok(dump)
    }

    /// Gets the current `EnrForkId`.
    pub fn enr_fork_id(&self) -> EnrForkId {
        // If we are unable to read the slot clock we assume that it is prior to genesis and
        // therefore use the genesis slot.
        let slot = self.slot().unwrap_or(self.spec.genesis_slot);

        self.spec
            .enr_fork_id::<T::EthSpec>(slot, self.genesis_validators_root)
    }

    /// Calculates the `Duration` to the next fork if it exists and returns it
    /// with it's corresponding `ForkName`.
    pub fn duration_to_next_fork(&self) -> Option<(ForkName, Duration)> {
        // If we are unable to read the slot clock we assume that it is prior to genesis and
        // therefore use the genesis slot.
        let slot = self.slot().unwrap_or(self.spec.genesis_slot);

        let (fork_name, epoch) = self.spec.next_fork_epoch::<T::EthSpec>(slot)?;
        self.slot_clock
            .duration_to_slot(epoch.start_slot(T::EthSpec::slots_per_epoch()))
            .map(|duration| (fork_name, duration))
    }

    /// This method serves to get a sense of the current chain health. It is used in block proposal
    /// to determine whether we should outsource payload production duties.
    ///
    /// Since we are likely calling this during the slot we are going to propose in, don't take into
    /// account the current slot when accounting for skips.
    pub fn is_healthy(&self, parent_root: &Hash256) -> Result<ChainHealth, Error> {
        // Check if the merge has been finalized.
        if let Some(finalized_hash) = self
            .canonical_head
            .cached_head()
            .forkchoice_update_parameters()
            .finalized_hash
        {
            if ExecutionBlockHash::zero() == finalized_hash {
                return Ok(ChainHealth::PreMerge);
            }
        } else {
            return Ok(ChainHealth::PreMerge);
        };

        // Check that the parent is NOT optimistic.
        if let Some(execution_status) = self
            .canonical_head
            .fork_choice_read_lock()
            .get_block_execution_status(parent_root)
        {
            if execution_status.is_strictly_optimistic() {
                return Ok(ChainHealth::Optimistic);
            }
        }

        if self.config.builder_fallback_disable_checks {
            return Ok(ChainHealth::Healthy);
        }

        let current_slot = self.slot()?;

        // Check slots at the head of the chain.
        let prev_slot = current_slot.saturating_sub(Slot::new(1));
        let head_skips = prev_slot.saturating_sub(self.canonical_head.cached_head().head_slot());
        let head_skips_check = head_skips.as_usize() <= self.config.builder_fallback_skips;

        // Check if finalization is advancing.
        let current_epoch = current_slot.epoch(T::EthSpec::slots_per_epoch());
        let epochs_since_finalization = current_epoch.saturating_sub(
            self.canonical_head
                .cached_head()
                .finalized_checkpoint()
                .epoch,
        );
        let finalization_check = epochs_since_finalization.as_usize()
            <= self.config.builder_fallback_epochs_since_finalization;

        // Check skip slots in the last `SLOTS_PER_EPOCH`.
        let start_slot = current_slot.saturating_sub(T::EthSpec::slots_per_epoch());
        let mut epoch_skips = 0;
        for slot in start_slot.as_u64()..current_slot.as_u64() {
            if self
                .block_root_at_slot_skips_none(Slot::new(slot))?
                .is_none()
            {
                epoch_skips += 1;
            }
        }
        let epoch_skips_check = epoch_skips <= self.config.builder_fallback_skips_per_epoch;

        if !head_skips_check {
            Ok(ChainHealth::Unhealthy(FailedCondition::Skips))
        } else if !finalization_check {
            Ok(ChainHealth::Unhealthy(
                FailedCondition::EpochsSinceFinalization,
            ))
        } else if !epoch_skips_check {
            Ok(ChainHealth::Unhealthy(FailedCondition::SkipsPerEpoch))
        } else {
            Ok(ChainHealth::Healthy)
        }
    }

    pub fn dump_as_dot<W: Write>(&self, output: &mut W) {
        let canonical_head_hash = self.canonical_head.cached_head().head_block_root();
        let mut visited: HashSet<Hash256> = HashSet::new();
        let mut finalized_blocks: HashSet<Hash256> = HashSet::new();
        let mut justified_blocks: HashSet<Hash256> = HashSet::new();

        let genesis_block_hash = Hash256::zero();
        writeln!(output, "digraph beacon {{").unwrap();
        writeln!(output, "\t_{:?}[label=\"zero\"];", genesis_block_hash).unwrap();

        // Canonical head needs to be processed first as otherwise finalized blocks aren't detected
        // properly.
        let heads = {
            let mut heads = self.heads();
            let canonical_head_index = heads
                .iter()
                .position(|(block_hash, _)| *block_hash == canonical_head_hash)
                .unwrap();
            let (canonical_head_hash, canonical_head_slot) =
                heads.swap_remove(canonical_head_index);
            heads.insert(0, (canonical_head_hash, canonical_head_slot));
            heads
        };

        for (head_hash, _head_slot) in heads {
            for maybe_pair in ParentRootBlockIterator::new(&*self.store, head_hash) {
                let (block_hash, signed_beacon_block) = maybe_pair.unwrap();
                if visited.contains(&block_hash) {
                    break;
                }
                visited.insert(block_hash);

                if signed_beacon_block.slot() % T::EthSpec::slots_per_epoch() == 0 {
                    let block = self.get_blinded_block(&block_hash).unwrap().unwrap();
                    let state = self
                        .get_state(&block.state_root(), Some(block.slot()))
                        .unwrap()
                        .unwrap();
                    finalized_blocks.insert(state.finalized_checkpoint().root);
                    justified_blocks.insert(state.current_justified_checkpoint().root);
                    justified_blocks.insert(state.previous_justified_checkpoint().root);
                }

                if block_hash == canonical_head_hash {
                    writeln!(
                        output,
                        "\t_{:?}[label=\"{} ({})\" shape=box3d];",
                        block_hash,
                        block_hash,
                        signed_beacon_block.slot()
                    )
                    .unwrap();
                } else if finalized_blocks.contains(&block_hash) {
                    writeln!(
                        output,
                        "\t_{:?}[label=\"{} ({})\" shape=Msquare];",
                        block_hash,
                        block_hash,
                        signed_beacon_block.slot()
                    )
                    .unwrap();
                } else if justified_blocks.contains(&block_hash) {
                    writeln!(
                        output,
                        "\t_{:?}[label=\"{} ({})\" shape=cds];",
                        block_hash,
                        block_hash,
                        signed_beacon_block.slot()
                    )
                    .unwrap();
                } else {
                    writeln!(
                        output,
                        "\t_{:?}[label=\"{} ({})\" shape=box];",
                        block_hash,
                        block_hash,
                        signed_beacon_block.slot()
                    )
                    .unwrap();
                }
                writeln!(
                    output,
                    "\t_{:?} -> _{:?};",
                    block_hash,
                    signed_beacon_block.parent_root()
                )
                .unwrap();
            }
        }

        writeln!(output, "}}").unwrap();
    }

    /// Get a channel to request shutting down.
    pub fn shutdown_sender(&self) -> Sender<ShutdownReason> {
        self.shutdown_sender.clone()
    }

    // Used for debugging
    #[allow(dead_code)]
    pub fn dump_dot_file(&self, file_name: &str) {
        let mut file = std::fs::File::create(file_name).unwrap();
        self.dump_as_dot(&mut file);
    }

    /// Checks if attestations have been seen from the given `validator_index` at the
    /// given `epoch`.
    pub fn validator_seen_at_epoch(&self, validator_index: usize, epoch: Epoch) -> bool {
        // It's necessary to assign these checks to intermediate variables to avoid a deadlock.
        //
        // See: https://github.com/sigp/lighthouse/pull/2230#discussion_r620013993
        let gossip_attested = self
            .observed_gossip_attesters
            .read()
            .index_seen_at_epoch(validator_index, epoch);
        let block_attested = self
            .observed_block_attesters
            .read()
            .index_seen_at_epoch(validator_index, epoch);
        let aggregated = self
            .observed_aggregators
            .read()
            .index_seen_at_epoch(validator_index, epoch);
        let produced_block = self
            .observed_block_producers
            .read()
            .index_seen_at_epoch(validator_index as u64, epoch);

        gossip_attested || block_attested || aggregated || produced_block
    }
}

impl<T: BeaconChainTypes> Drop for BeaconChain<T> {
    fn drop(&mut self) {
        let drop = || -> Result<(), Error> {
            self.persist_head_and_fork_choice()?;
            self.persist_op_pool()?;
            self.persist_eth1_cache()
        };

        if let Err(e) = drop() {
            error!(
                self.log,
                "Failed to persist on BeaconChain drop";
                "error" => ?e
            )
        } else {
            info!(
                self.log,
                "Saved beacon chain to disk";
            )
        }
    }
}

impl From<DBError> for Error {
    fn from(e: DBError) -> Error {
        Error::DBError(e)
    }
}

impl From<ForkChoiceError> for Error {
    fn from(e: ForkChoiceError) -> Error {
        Error::ForkChoiceError(e)
    }
}

impl From<BeaconStateError> for Error {
    fn from(e: BeaconStateError) -> Error {
        Error::BeaconStateError(e)
    }
}

impl<T: EthSpec> ChainSegmentResult<T> {
    pub fn into_block_error(self) -> Result<(), BlockError<T>> {
        match self {
            ChainSegmentResult::Failed { error, .. } => Err(error),
            ChainSegmentResult::Successful { .. } => Ok(()),
        }
    }
}<|MERGE_RESOLUTION|>--- conflicted
+++ resolved
@@ -2349,15 +2349,11 @@
             // Import the blocks into the chain.
             for signature_verified_block in signature_verified_blocks {
                 match self
-<<<<<<< HEAD
                     .process_block(
                         signature_verified_block.block_root(),
                         signature_verified_block,
                         count_unrealized,
                     )
-=======
-                    .process_block(signature_verified_block, None, count_unrealized)
->>>>>>> 6f7d21c5
                     .await
                 {
                     Ok(_) => imported_blocks += 1,
@@ -3635,33 +3631,6 @@
                         .ok_or(BlockProductionError::MissingExecutionPayload)?,
                 },
             }),
-<<<<<<< HEAD
-            BeaconState::Capella(_) => {
-                let sync_aggregate = get_sync_aggregate()?;
-                let (execution_payload, _blobs) =
-                    get_execution_payload_and_blobs(self, &state, proposer_index)?;
-                //FIXME(sean) get blobs
-                BeaconBlock::Capella(BeaconBlockCapella {
-                    slot,
-                    proposer_index,
-                    parent_root,
-                    state_root: Hash256::zero(),
-                    body: BeaconBlockBodyCapella {
-                        randao_reveal,
-                        eth1_data,
-                        graffiti,
-                        proposer_slashings: proposer_slashings.into(),
-                        attester_slashings: attester_slashings.into(),
-                        attestations,
-                        deposits,
-                        voluntary_exits: voluntary_exits.into(),
-                        sync_aggregate,
-                        execution_payload,
-                        blob_kzgs: VariableList::empty(),
-                    },
-                })
-            }
-=======
             BeaconState::Eip4844(_) => BeaconBlock::Eip4844(BeaconBlockEip4844 {
                 slot,
                 proposer_index,
@@ -3680,10 +3649,10 @@
                         .ok_or(BlockProductionError::MissingSyncAggregate)?,
                     execution_payload: execution_payload
                         .ok_or(BlockProductionError::MissingExecutionPayload)?,
-                    blob_kzg_commitments: todo!(),
+                    //FIXME(sean) get blobs
+                    blob_kzg_commitments: VariableList::empty(),
                 },
             }),
->>>>>>> 6f7d21c5
         };
 
         let block = SignedBeaconBlock::from_block(
