//! Provides `SignedBeaconBlock` verification logic.
//!
//! Specifically, it provides the following:
//!
//! - Verification for gossip blocks (i.e., should we gossip some block from the network).
//! - Verification for normal blocks (e.g., some block received on the RPC during a parent lookup).
//! - Verification for chain segments (e.g., some chain of blocks received on the RPC during a
//!    sync).
//!
//! The primary source of complexity here is that we wish to avoid doing duplicate work as a block
//! moves through the verification process. For example, if some block is verified for gossip, we
//! do not wish to re-verify the block proposal signature or re-hash the block. Or, if we've
//! verified the signatures of a block during a chain segment import, we do not wish to verify each
//! signature individually again.
//!
//! The incremental processing steps (e.g., signatures verified but not the state transition) is
//! represented as a sequence of wrapper-types around the block. There is a linear progression of
//! types, starting at a `SignedBeaconBlock` and finishing with a `Fully VerifiedBlock` (see
//! diagram below).
//!
//! ```ignore
//!           START
//!             |
//!             ▼
//!     SignedBeaconBlock
//!             |
//!             ▼
//!      AvailableBlock
//!             |
//!             |---------------
//!             |              |
//!             |              ▼
//!             |      GossipVerifiedBlock
//!             |              |
//!             |---------------
//!             |
//!             ▼
//!    SignatureVerifiedBlock
//!             |
//!             ▼
//!    ExecutionPendingBlock
//!             |
//!           await
//!             |
//!             ▼
//!            END
//!
//! ```
<<<<<<< HEAD
use crate::blob_verification::{
    validate_blob_for_gossip, AsBlock, AvailableBlock, BlobError, BlockWrapper, IntoAvailableBlock,
    IntoBlockWrapper,
};
=======

// Ignore this lint for `BlockSlashInfo` which is of comparable size to the non-error types it is
// returned alongside.
#![allow(clippy::result_large_err)]

>>>>>>> e062a7cf
use crate::eth1_finalization_cache::Eth1FinalizationData;
use crate::execution_payload::{
    is_optimistic_candidate_block, validate_execution_payload_for_gossip, validate_merge_block,
    AllowOptimisticImport, NotifyExecutionLayer, PayloadNotifier,
};
use crate::snapshot_cache::PreProcessingSnapshot;
use crate::validator_monitor::HISTORIC_EPOCHS as VALIDATOR_MONITOR_HISTORIC_EPOCHS;
use crate::validator_pubkey_cache::ValidatorPubkeyCache;
use crate::{
    beacon_chain::{
        BeaconForkChoice, ForkChoiceError, BLOCK_PROCESSING_CACHE_LOCK_TIMEOUT,
        MAXIMUM_GOSSIP_CLOCK_DISPARITY, VALIDATOR_PUBKEY_CACHE_LOCK_TIMEOUT,
    },
    metrics, BeaconChain, BeaconChainError, BeaconChainTypes,
};
use derivative::Derivative;
use eth2::types::EventKind;
use execution_layer::PayloadStatus;
use fork_choice::{AttestationFromBlock, PayloadVerificationStatus};
use parking_lot::RwLockReadGuard;
use proto_array::Block as ProtoBlock;
use safe_arith::ArithError;
use slog::{debug, error, warn, Logger};
use slot_clock::SlotClock;
use ssz::Encode;
use state_processing::per_block_processing::{errors::IntoWithIndex, is_merge_transition_block};
use state_processing::{
    block_signature_verifier::{BlockSignatureVerifier, Error as BlockSignatureVerifierError},
    per_block_processing, per_slot_processing,
    state_advance::partial_state_advance,
    BlockProcessingError, BlockSignatureStrategy, ConsensusContext, SlotProcessingError,
    VerifyBlockRoot,
};
use std::borrow::Cow;
use std::fs;
use std::io::Write;
use std::sync::Arc;
use std::time::Duration;
use store::{Error as DBError, HotStateSummary, KeyValueStore, StoreOp};
use task_executor::JoinHandle;
use tree_hash::TreeHash;
use types::signed_beacon_block::BlobReconstructionError;
use types::ExecPayload;
use types::{
    BeaconBlockRef, BeaconState, BeaconStateError, BlindedPayload, ChainSpec, CloneConfig, Epoch,
    EthSpec, ExecutionBlockHash, Hash256, InconsistentFork, PublicKey, PublicKeyBytes,
    RelativeEpoch, SignedBeaconBlock, SignedBeaconBlockHeader, Slot,
};

pub const POS_PANDA_BANNER: &str = r#"
    ,,,         ,,,                                               ,,,         ,,,
  ;"   ^;     ;'   ",                                           ;"   ^;     ;'   ",
  ;    s$$$$$$$s     ;                                          ;    s$$$$$$$s     ;
  ,  ss$$$$$$$$$$s  ,'  ooooooooo.    .oooooo.   .oooooo..o     ,  ss$$$$$$$$$$s  ,'
  ;s$$$$$$$$$$$$$$$     `888   `Y88. d8P'  `Y8b d8P'    `Y8     ;s$$$$$$$$$$$$$$$
  $$$$$$$$$$$$$$$$$$     888   .d88'888      888Y88bo.          $$$$$$$$$$$$$$$$$$
 $$$$P""Y$$$Y""W$$$$$    888ooo88P' 888      888 `"Y8888o.     $$$$P""Y$$$Y""W$$$$$
 $$$$  p"LFG"q  $$$$$    888        888      888     `"Y88b    $$$$  p"LFG"q  $$$$$
 $$$$  .$$$$$.  $$$$     888        `88b    d88'oo     .d8P    $$$$  .$$$$$.  $$$$
  $$DcaU$$$$$$$$$$      o888o        `Y8bood8P' 8""88888P'      $$DcaU$$$$$$$$$$
    "Y$$$"*"$$$Y"                                                 "Y$$$"*"$$$Y"
        "$b.$$"                                                       "$b.$$"

       .o.                   .   o8o                         .                 .o8
      .888.                .o8   `"'                       .o8                "888
     .8"888.     .ooooo. .o888oooooo oooo    ooo .oooo.  .o888oo .ooooo.  .oooo888
    .8' `888.   d88' `"Y8  888  `888  `88.  .8' `P  )88b   888  d88' `88bd88' `888
   .88ooo8888.  888        888   888   `88..8'   .oP"888   888  888ooo888888   888
  .8'     `888. 888   .o8  888 . 888    `888'   d8(  888   888 .888    .o888   888
 o88o     o8888o`Y8bod8P'  "888"o888o    `8'    `Y888""8o  "888"`Y8bod8P'`Y8bod88P"

"#;

/// Maximum block slot number. Block with slots bigger than this constant will NOT be processed.
const MAXIMUM_BLOCK_SLOT_NUMBER: u64 = 4_294_967_296; // 2^32

/// If true, everytime a block is processed the pre-state, post-state and block are written to SSZ
/// files in the temp directory.
///
/// Only useful for testing.
const WRITE_BLOCK_PROCESSING_SSZ: bool = cfg!(feature = "write_ssz_files");

/// Returned when a block was not verified. A block is not verified for two reasons:
///
/// - The block is malformed/invalid (indicated by all results other than `BeaconChainError`.
/// - We encountered an error whilst trying to verify the block (a `BeaconChainError`).
#[derive(Debug)]
pub enum BlockError<T: EthSpec> {
    /// The parent block was unknown.
    ///
    /// ## Peer scoring
    ///
    /// It's unclear if this block is valid, but it cannot be processed without already knowing
    /// its parent.
    ParentUnknown(BlockWrapper<T>),
    /// The block skips too many slots and is a DoS risk.
    TooManySkippedSlots {
        parent_slot: Slot,
        block_slot: Slot,
    },
    /// The block slot is greater than the present slot.
    ///
    /// ## Peer scoring
    ///
    /// Assuming the local clock is correct, the peer has sent an invalid message.
    FutureSlot {
        present_slot: Slot,
        block_slot: Slot,
    },
    /// The block state_root does not match the generated state.
    ///
    /// ## Peer scoring
    ///
    /// The peer has incompatible state transition logic and is faulty.
    StateRootMismatch {
        block: Hash256,
        local: Hash256,
    },
    /// The block was a genesis block, these blocks cannot be re-imported.
    GenesisBlock,
    /// The slot is finalized, no need to import.
    ///
    /// ## Peer scoring
    ///
    /// It's unclear if this block is valid, but this block is for a finalized slot and is
    /// therefore useless to us.
    WouldRevertFinalizedSlot {
        block_slot: Slot,
        finalized_slot: Slot,
    },
    /// The block conflicts with finalization, no need to propagate.
    ///
    /// ## Peer scoring
    ///
    /// It's unclear if this block is valid, but it conflicts with finality and shouldn't be
    /// imported.
    NotFinalizedDescendant {
        block_parent_root: Hash256,
    },
    /// Block is already known, no need to re-import.
    ///
    /// ## Peer scoring
    ///
    /// The block is valid and we have already imported a block with this hash.
    BlockIsAlreadyKnown,
    /// A block for this proposer and slot has already been observed.
    ///
    /// ## Peer scoring
    ///
    /// The `proposer` has already proposed a block at this slot. The existing block may or may not
    /// be equal to the given block.
    RepeatProposal {
        proposer: u64,
        slot: Slot,
    },
    /// The block slot exceeds the MAXIMUM_BLOCK_SLOT_NUMBER.
    ///
    /// ## Peer scoring
    ///
    /// We set a very, very high maximum slot number and this block exceeds it. There's no good
    /// reason to be sending these blocks, they're from future slots.
    ///
    /// The block is invalid and the peer is faulty.
    BlockSlotLimitReached,
    /// The `BeaconBlock` has a `proposer_index` that does not match the index we computed locally.
    ///
    /// ## Peer scoring
    ///
    /// The block is invalid and the peer is faulty.
    IncorrectBlockProposer {
        block: u64,
        local_shuffling: u64,
    },
    /// The proposal signature in invalid.
    ///
    /// ## Peer scoring
    ///
    /// The block is invalid and the peer is faulty.
    ProposalSignatureInvalid,
    /// The `block.proposal_index` is not known.
    ///
    /// ## Peer scoring
    ///
    /// The block is invalid and the peer is faulty.
    UnknownValidator(u64),
    /// A signature in the block is invalid (exactly which is unknown).
    ///
    /// ## Peer scoring
    ///
    /// The block is invalid and the peer is faulty.
    InvalidSignature,
    /// The provided block is from an later slot than its parent.
    ///
    /// ## Peer scoring
    ///
    /// The block is invalid and the peer is faulty.
    BlockIsNotLaterThanParent {
        block_slot: Slot,
        parent_slot: Slot,
    },
    /// At least one block in the chain segment did not have it's parent root set to the root of
    /// the prior block.
    ///
    /// ## Peer scoring
    ///
    /// The chain of blocks is invalid and the peer is faulty.
    NonLinearParentRoots,
    /// The slots of the blocks in the chain segment were not strictly increasing. I.e., a child
    /// had lower slot than a parent.
    ///
    /// ## Peer scoring
    ///
    /// The chain of blocks is invalid and the peer is faulty.
    NonLinearSlots,
    /// The block failed the specification's `per_block_processing` function, it is invalid.
    ///
    /// ## Peer scoring
    ///
    /// The block is invalid and the peer is faulty.
    PerBlockProcessingError(BlockProcessingError),
    /// There was an error whilst processing the block. It is not necessarily invalid.
    ///
    /// ## Peer scoring
    ///
    /// We were unable to process this block due to an internal error. It's unclear if the block is
    /// valid.
    BeaconChainError(BeaconChainError),
    /// There was an error whilst verifying weak subjectivity. This block conflicts with the
    /// configured weak subjectivity checkpoint and was not imported.
    ///
    /// ## Peer scoring
    ///
    /// The block is invalid and the peer is faulty.
    WeakSubjectivityConflict,
    /// The block has the wrong structure for the fork at `block.slot`.
    ///
    /// ## Peer scoring
    ///
    /// The block is invalid and the peer is faulty.
    InconsistentFork(InconsistentFork),
    /// There was an error while validating the ExecutionPayload
    ///
    /// ## Peer scoring
    ///
    /// See `ExecutionPayloadError` for scoring information
    ExecutionPayloadError(ExecutionPayloadError),
    /// The block references an parent block which has an execution payload which was found to be
    /// invalid.
    ///
    /// ## Peer scoring
    ///
    /// TODO(merge): reconsider how we score peers for this.
    ///
    /// The peer sent us an invalid block, but I'm not really sure how to score this in an
    /// "optimistic" sync world.
    ParentExecutionPayloadInvalid {
        parent_root: Hash256,
    },
    BlobValidation(BlobError),
}

impl<T: EthSpec> From<BlobError> for BlockError<T> {
    fn from(e: BlobError) -> Self {
        Self::BlobValidation(e)
    }
}

/// Returned when block validation failed due to some issue verifying
/// the execution payload.
#[derive(Debug)]
pub enum ExecutionPayloadError {
    /// There's no eth1 connection (mandatory after merge)
    ///
    /// ## Peer scoring
    ///
    /// As this is our fault, do not penalize the peer
    NoExecutionConnection,
    /// Error occurred during engine_executePayload
    ///
    /// ## Peer scoring
    ///
    /// Some issue with our configuration, do not penalize peer
    RequestFailed(execution_layer::Error),
    /// The execution engine returned INVALID for the payload
    ///
    /// ## Peer scoring
    ///
    /// The block is invalid and the peer is faulty
    RejectedByExecutionEngine { status: PayloadStatus },
    /// The execution payload timestamp does not match the slot
    ///
    /// ## Peer scoring
    ///
    /// The block is invalid and the peer is faulty
    InvalidPayloadTimestamp { expected: u64, found: u64 },
    /// The execution payload references an execution block that cannot trigger the merge.
    ///
    /// ## Peer scoring
    ///
    /// The block is invalid and the peer sent us a block that passes gossip propagation conditions,
    /// but is invalid upon further verification.
    InvalidTerminalPoWBlock { parent_hash: ExecutionBlockHash },
    /// The `TERMINAL_BLOCK_HASH` is set, but the block has not reached the
    /// `TERMINAL_BLOCK_HASH_ACTIVATION_EPOCH`.
    ///
    /// ## Peer scoring
    ///
    /// The block is invalid and the peer sent us a block that passes gossip propagation conditions,
    /// but is invalid upon further verification.
    InvalidActivationEpoch {
        activation_epoch: Epoch,
        epoch: Epoch,
    },
    /// The `TERMINAL_BLOCK_HASH` is set, but does not match the value specified by the block.
    ///
    /// ## Peer scoring
    ///
    /// The block is invalid and the peer sent us a block that passes gossip propagation conditions,
    /// but is invalid upon further verification.
    InvalidTerminalBlockHash {
        terminal_block_hash: ExecutionBlockHash,
        payload_parent_hash: ExecutionBlockHash,
    },
    /// The execution node is syncing but we fail the conditions for optimistic sync
    ///
    /// ## Peer scoring
    ///
    /// The peer is not necessarily invalid.
    UnverifiedNonOptimisticCandidate,
}

impl ExecutionPayloadError {
    pub fn penalize_peer(&self) -> bool {
        // This match statement should never have a default case so that we are
        // always forced to consider here whether or not to penalize a peer when
        // we add a new error condition.
        match self {
            // The peer has nothing to do with this error, do not penalize them.
            ExecutionPayloadError::NoExecutionConnection => false,
            // The peer has nothing to do with this error, do not penalize them.
            ExecutionPayloadError::RequestFailed(_) => false,
            // An honest optimistic node may propagate blocks which are rejected by an EE, do not
            // penalize them.
            ExecutionPayloadError::RejectedByExecutionEngine { .. } => false,
            // This is a trivial gossip validation condition, there is no reason for an honest peer
            // to propagate a block with an invalid payload time stamp.
            ExecutionPayloadError::InvalidPayloadTimestamp { .. } => true,
            // An honest optimistic node may propagate blocks with an invalid terminal PoW block, we
            // should not penalized them.
            ExecutionPayloadError::InvalidTerminalPoWBlock { .. } => false,
            // This condition is checked *after* gossip propagation, therefore penalizing gossip
            // peers for this block would be unfair. There may be an argument to penalize RPC
            // blocks, since even an optimistic node shouldn't verify this block. We will remove the
            // penalties for all block imports to keep things simple.
            ExecutionPayloadError::InvalidActivationEpoch { .. } => false,
            // As per `Self::InvalidActivationEpoch`.
            ExecutionPayloadError::InvalidTerminalBlockHash { .. } => false,
            // Do not penalize the peer since it's not their fault that *we're* optimistic.
            ExecutionPayloadError::UnverifiedNonOptimisticCandidate => false,
        }
    }
}

impl From<execution_layer::Error> for ExecutionPayloadError {
    fn from(e: execution_layer::Error) -> Self {
        ExecutionPayloadError::RequestFailed(e)
    }
}

impl<T: EthSpec> From<ExecutionPayloadError> for BlockError<T> {
    fn from(e: ExecutionPayloadError) -> Self {
        BlockError::ExecutionPayloadError(e)
    }
}

impl<T: EthSpec> From<InconsistentFork> for BlockError<T> {
    fn from(e: InconsistentFork) -> Self {
        BlockError::InconsistentFork(e)
    }
}

impl<T: EthSpec> std::fmt::Display for BlockError<T> {
    fn fmt(&self, f: &mut std::fmt::Formatter<'_>) -> std::fmt::Result {
        match self {
            BlockError::ParentUnknown(block) => {
                write!(f, "ParentUnknown(parent_root:{})", block.parent_root())
            }
            other => write!(f, "{:?}", other),
        }
    }
}

impl<T: EthSpec> From<BlockSignatureVerifierError> for BlockError<T> {
    fn from(e: BlockSignatureVerifierError) -> Self {
        match e {
            // Make a special distinction for `IncorrectBlockProposer` since it indicates an
            // invalid block, not an internal error.
            BlockSignatureVerifierError::IncorrectBlockProposer {
                block,
                local_shuffling,
            } => BlockError::IncorrectBlockProposer {
                block,
                local_shuffling,
            },
            e => BlockError::BeaconChainError(BeaconChainError::BlockSignatureVerifierError(e)),
        }
    }
}

impl<T: EthSpec> From<BeaconChainError> for BlockError<T> {
    fn from(e: BeaconChainError) -> Self {
        BlockError::BeaconChainError(e)
    }
}

impl<T: EthSpec> From<BeaconStateError> for BlockError<T> {
    fn from(e: BeaconStateError) -> Self {
        BlockError::BeaconChainError(BeaconChainError::BeaconStateError(e))
    }
}

impl<T: EthSpec> From<SlotProcessingError> for BlockError<T> {
    fn from(e: SlotProcessingError) -> Self {
        BlockError::BeaconChainError(BeaconChainError::SlotProcessingError(e))
    }
}

impl<T: EthSpec> From<DBError> for BlockError<T> {
    fn from(e: DBError) -> Self {
        BlockError::BeaconChainError(BeaconChainError::DBError(e))
    }
}

impl<T: EthSpec> From<ArithError> for BlockError<T> {
    fn from(e: ArithError) -> Self {
        BlockError::BeaconChainError(BeaconChainError::ArithError(e))
    }
}

impl<T: EthSpec> From<BlobReconstructionError> for BlockError<T> {
    fn from(e: BlobReconstructionError) -> Self {
        BlockError::BlobValidation(BlobError::from(e))
    }
}

/// Stores information about verifying a payload against an execution engine.
pub struct PayloadVerificationOutcome {
    pub payload_verification_status: PayloadVerificationStatus,
    pub is_valid_merge_transition_block: bool,
}

/// Information about invalid blocks which might still be slashable despite being invalid.
#[allow(clippy::enum_variant_names)]
pub enum BlockSlashInfo<TErr> {
    /// The block is invalid, but its proposer signature wasn't checked.
    SignatureNotChecked(SignedBeaconBlockHeader, TErr),
    /// The block's proposer signature is invalid, so it will never be slashable.
    SignatureInvalid(TErr),
    /// The signature is valid but the attestation is invalid in some other way.
    SignatureValid(SignedBeaconBlockHeader, TErr),
}

impl<E: EthSpec> BlockSlashInfo<BlockError<E>> {
    pub fn from_early_error(header: SignedBeaconBlockHeader, e: BlockError<E>) -> Self {
        match e {
            BlockError::ProposalSignatureInvalid => BlockSlashInfo::SignatureInvalid(e),
            // `InvalidSignature` could indicate any signature in the block, so we want
            // to recheck the proposer signature alone.
            _ => BlockSlashInfo::SignatureNotChecked(header, e),
        }
    }
}

/// Process invalid blocks to see if they are suitable for the slasher.
///
/// If no slasher is configured, this is a no-op.
fn process_block_slash_info<T: BeaconChainTypes>(
    chain: &BeaconChain<T>,
    slash_info: BlockSlashInfo<BlockError<T::EthSpec>>,
) -> BlockError<T::EthSpec> {
    if let Some(slasher) = chain.slasher.as_ref() {
        let (verified_header, error) = match slash_info {
            BlockSlashInfo::SignatureNotChecked(header, e) => {
                if verify_header_signature(chain, &header).is_ok() {
                    (header, e)
                } else {
                    return e;
                }
            }
            BlockSlashInfo::SignatureInvalid(e) => return e,
            BlockSlashInfo::SignatureValid(header, e) => (header, e),
        };

        slasher.accept_block_header(verified_header);
        error
    } else {
        match slash_info {
            BlockSlashInfo::SignatureNotChecked(_, e)
            | BlockSlashInfo::SignatureInvalid(e)
            | BlockSlashInfo::SignatureValid(_, e) => e,
        }
    }
}

/// Verify all signatures (except deposit signatures) on all blocks in the `chain_segment`. If all
/// signatures are valid, the `chain_segment` is mapped to a `Vec<SignatureVerifiedBlock>` that can
/// later be transformed into a `ExecutionPendingBlock` without re-checking the signatures. If any
/// signature in the block is invalid, an `Err` is returned (it is not possible to known _which_
/// signature was invalid).
///
/// ## Errors
///
/// The given `chain_segment` must contain only blocks from the same epoch, otherwise an error
/// will be returned.
pub fn signature_verify_chain_segment<T: BeaconChainTypes>(
    mut chain_segment: Vec<(Hash256, BlockWrapper<T::EthSpec>)>,
    chain: &BeaconChain<T>,
) -> Result<Vec<SignatureVerifiedBlock<T>>, BlockError<T::EthSpec>> {
    if chain_segment.is_empty() {
        return Ok(vec![]);
    }

    let (first_root, first_block) = chain_segment.remove(0);
    let (mut parent, first_block) = load_parent(first_root, first_block, chain)?;
    let slot = first_block.slot();
    chain_segment.insert(0, (first_root, first_block));

    let highest_slot = chain_segment
        .last()
        .map(|(_, block)| block.slot())
        .unwrap_or_else(|| slot);

    let state = cheap_state_advance_to_obtain_committees(
        &mut parent.pre_state,
        parent.beacon_state_root,
        highest_slot,
        &chain.spec,
    )?;

    let pubkey_cache = get_validator_pubkey_cache(chain)?;
    let mut signature_verifier = get_signature_verifier(&state, &pubkey_cache, &chain.spec);

    let mut signature_verified_blocks = Vec::with_capacity(chain_segment.len());

    for (block_root, block) in &chain_segment {
        let mut consensus_context =
            ConsensusContext::new(block.slot()).set_current_block_root(*block_root);

        signature_verifier.include_all_signatures(block.as_block(), &mut consensus_context)?;

        //FIXME(sean) batch kzg verification
        let available_block = block.clone().into_available_block(*block_root, chain)?;
        consensus_context = consensus_context.set_kzg_commitments_consistent(true);

        // Save the block and its consensus context. The context will have had its proposer index
        // and attesting indices filled in, which can be used to accelerate later block processing.
        signature_verified_blocks.push(SignatureVerifiedBlock {
            block: available_block,
            block_root: *block_root,
            parent: None,
            consensus_context,
        });
    }

    if signature_verifier.verify().is_err() {
        return Err(BlockError::InvalidSignature);
    }

    drop(pubkey_cache);

    if let Some(signature_verified_block) = signature_verified_blocks.first_mut() {
        signature_verified_block.parent = Some(parent);
    }

    Ok(signature_verified_blocks)
}

/// A wrapper around a `SignedBeaconBlock` that indicates it has been approved for re-gossiping on
/// the p2p network.
#[derive(Derivative)]
#[derivative(Debug(bound = "T: BeaconChainTypes"))]
pub struct GossipVerifiedBlock<T: BeaconChainTypes> {
    pub block: AvailableBlock<T::EthSpec>,
    pub block_root: Hash256,
    parent: Option<PreProcessingSnapshot<T::EthSpec>>,
    consensus_context: ConsensusContext<T::EthSpec>,
}

/// A wrapper around a `SignedBeaconBlock` that indicates that all signatures (except the deposit
/// signatures) have been verified.
pub struct SignatureVerifiedBlock<T: BeaconChainTypes> {
    block: AvailableBlock<T::EthSpec>,
    block_root: Hash256,
    parent: Option<PreProcessingSnapshot<T::EthSpec>>,
    consensus_context: ConsensusContext<T::EthSpec>,
}

/// Used to await the result of executing payload with a remote EE.
type PayloadVerificationHandle<E> =
    JoinHandle<Option<Result<PayloadVerificationOutcome, BlockError<E>>>>;

/// A wrapper around a `SignedBeaconBlock` that indicates that this block is fully verified and
/// ready to import into the `BeaconChain`. The validation includes:
///
/// - Parent is known
/// - Signatures
/// - State root check
/// - Per block processing
/// - Blobs sidecar has been validated if present
///
/// Note: a `ExecutionPendingBlock` is not _forever_ valid to be imported, it may later become invalid
/// due to finality or some other event. A `ExecutionPendingBlock` should be imported into the
/// `BeaconChain` immediately after it is instantiated.
pub struct ExecutionPendingBlock<T: BeaconChainTypes> {
    pub block: AvailableBlock<T::EthSpec>,
    pub block_root: Hash256,
    pub state: BeaconState<T::EthSpec>,
    pub parent_block: SignedBeaconBlock<T::EthSpec, BlindedPayload<T::EthSpec>>,
    pub parent_eth1_finalization_data: Eth1FinalizationData,
    pub confirmed_state_roots: Vec<Hash256>,
    pub consensus_context: ConsensusContext<T::EthSpec>,
    pub payload_verification_handle: PayloadVerificationHandle<T::EthSpec>,
}

/// Implemented on types that can be converted into a `ExecutionPendingBlock`.
///
/// Used to allow functions to accept blocks at various stages of verification.
pub trait IntoExecutionPendingBlock<T: BeaconChainTypes>: Sized {
    fn into_execution_pending_block(
        self,
        block_root: Hash256,
        chain: &Arc<BeaconChain<T>>,
        notify_execution_layer: NotifyExecutionLayer,
    ) -> Result<ExecutionPendingBlock<T>, BlockError<T::EthSpec>> {
        self.into_execution_pending_block_slashable(block_root, chain, notify_execution_layer)
            .map(|execution_pending| {
                // Supply valid block to slasher.
                if let Some(slasher) = chain.slasher.as_ref() {
                    slasher.accept_block_header(execution_pending.block.signed_block_header());
                }
                execution_pending
            })
            .map_err(|slash_info| process_block_slash_info(chain, slash_info))
    }

    /// Convert the block to fully-verified form while producing data to aid checking slashability.
    fn into_execution_pending_block_slashable(
        self,
        block_root: Hash256,
        chain: &Arc<BeaconChain<T>>,
        notify_execution_layer: NotifyExecutionLayer,
    ) -> Result<ExecutionPendingBlock<T>, BlockSlashInfo<BlockError<T::EthSpec>>>;

    fn block(&self) -> &SignedBeaconBlock<T::EthSpec>;
}

impl<T: BeaconChainTypes> GossipVerifiedBlock<T> {
    /// Instantiates `Self`, a wrapper that indicates the given `block` is safe to be re-gossiped
    /// on the p2p network.
    ///
    /// Returns an error if the block is invalid, or i8f the block was unable to be verified.
    pub fn new(
        block: BlockWrapper<T::EthSpec>,
        chain: &BeaconChain<T>,
    ) -> Result<Self, BlockError<T::EthSpec>> {
        // If the block is valid for gossip we don't supply it to the slasher here because
        // we assume it will be transformed into a fully verified block. We *do* need to supply
        // it to the slasher if an error occurs, because that's the end of this block's journey,
        // and it could be a repeat proposal (a likely cause for slashing!).
        let header = block.signed_block_header();
        Self::new_without_slasher_checks(block, chain).map_err(|e| {
            process_block_slash_info(chain, BlockSlashInfo::from_early_error(header, e))
        })
    }

    /// As for new, but doesn't pass the block to the slasher.
    fn new_without_slasher_checks(
        block: BlockWrapper<T::EthSpec>,
        chain: &BeaconChain<T>,
    ) -> Result<Self, BlockError<T::EthSpec>> {
        // Ensure the block is the correct structure for the fork at `block.slot()`.
        block
            .as_block()
            .fork_name(&chain.spec)
            .map_err(BlockError::InconsistentFork)?;

        // Do not gossip or process blocks from future slots.
        let present_slot_with_tolerance = chain
            .slot_clock
            .now_with_future_tolerance(MAXIMUM_GOSSIP_CLOCK_DISPARITY)
            .ok_or(BeaconChainError::UnableToReadSlot)?;
        if block.slot() > present_slot_with_tolerance {
            return Err(BlockError::FutureSlot {
                present_slot: present_slot_with_tolerance,
                block_slot: block.slot(),
            });
        }

        let block_root = get_block_root(block.as_block());

        // Disallow blocks that conflict with the anchor (weak subjectivity checkpoint), if any.
        check_block_against_anchor_slot(block.message(), chain)?;

        // Do not gossip a block from a finalized slot.
        check_block_against_finalized_slot(block.message(), block_root, chain)?;

        // Check if the block is already known. We know it is post-finalization, so it is
        // sufficient to check the fork choice.
        //
        // In normal operation this isn't necessary, however it is useful immediately after a
        // reboot if the `observed_block_producers` cache is empty. In that case, without this
        // check, we will load the parent and state from disk only to find out later that we
        // already know this block.
        if chain
            .canonical_head
            .fork_choice_read_lock()
            .contains_block(&block_root)
        {
            return Err(BlockError::BlockIsAlreadyKnown);
        }

        // Check that we have not already received a block with a valid signature for this slot.
        if chain
            .observed_block_producers
            .read()
            .proposer_has_been_observed(block.message())
            .map_err(|e| BlockError::BeaconChainError(e.into()))?
        {
            return Err(BlockError::RepeatProposal {
                proposer: block.message().proposer_index(),
                slot: block.slot(),
            });
        }

        // Do not process a block that doesn't descend from the finalized root.
        //
        // We check this *before* we load the parent so that we can return a more detailed error.
        let block = check_block_is_finalized_descendant(
            chain,
            &chain.canonical_head.fork_choice_write_lock(),
            block,
        )?;

        let block_epoch = block.slot().epoch(T::EthSpec::slots_per_epoch());
        let (parent_block, block) = verify_parent_block_is_known(chain, block)?;

        // Track the number of skip slots between the block and its parent.
        metrics::set_gauge(
            &metrics::GOSSIP_BEACON_BLOCK_SKIPPED_SLOTS,
            block
                .slot()
                .as_u64()
                .saturating_sub(1)
                .saturating_sub(parent_block.slot.into()) as i64,
        );

        // Paranoid check to prevent propagation of blocks that don't form a legitimate chain.
        //
        // This is not in the spec, but @protolambda tells me that the majority of other clients are
        // already doing it. For reference:
        //
        // https://github.com/ethereum/eth2.0-specs/pull/2196
        if parent_block.slot >= block.slot() {
            return Err(BlockError::BlockIsNotLaterThanParent {
                block_slot: block.slot(),
                parent_slot: parent_block.slot,
            });
        }

        let proposer_shuffling_decision_block =
            if parent_block.slot.epoch(T::EthSpec::slots_per_epoch()) == block_epoch {
                parent_block
                    .next_epoch_shuffling_id
                    .shuffling_decision_block
            } else {
                parent_block.root
            };

        // Reject any block that exceeds our limit on skipped slots.
        check_block_skip_slots(chain, parent_block.slot, block.message())?;

        // We assign to a variable instead of using `if let Some` directly to ensure we drop the
        // write lock before trying to acquire it again in the `else` clause.
        let proposer_opt = chain
            .beacon_proposer_cache
            .lock()
            .get_slot::<T::EthSpec>(proposer_shuffling_decision_block, block.slot());
        let (expected_proposer, fork, parent, block) = if let Some(proposer) = proposer_opt {
            // The proposer index was cached and we can return it without needing to load the
            // parent.
            (proposer.index, proposer.fork, None, block)
        } else {
            // The proposer index was *not* cached and we must load the parent in order to determine
            // the proposer index.
            let (mut parent, block) = load_parent(block_root, block, chain)?;

            debug!(
                chain.log,
                "Proposer shuffling cache miss";
                "parent_root" => ?parent.beacon_block_root,
                "parent_slot" => parent.beacon_block.slot(),
                "block_root" => ?block_root,
                "block_slot" => block.slot(),
            );

            // The state produced is only valid for determining proposer/attester shuffling indices.
            let state = cheap_state_advance_to_obtain_committees(
                &mut parent.pre_state,
                parent.beacon_state_root,
                block.slot(),
                &chain.spec,
            )?;

            let proposers = state.get_beacon_proposer_indices(&chain.spec)?;
            let proposer_index = *proposers
                .get(block.slot().as_usize() % T::EthSpec::slots_per_epoch() as usize)
                .ok_or_else(|| BeaconChainError::NoProposerForSlot(block.slot()))?;

            // Prime the proposer shuffling cache with the newly-learned value.
            chain.beacon_proposer_cache.lock().insert(
                block_epoch,
                proposer_shuffling_decision_block,
                proposers,
                state.fork(),
            )?;

            (proposer_index, state.fork(), Some(parent), block)
        };

        let signature_is_valid = {
            let pubkey_cache = get_validator_pubkey_cache(chain)?;
            let pubkey = pubkey_cache
                .get(block.message().proposer_index() as usize)
                .ok_or_else(|| BlockError::UnknownValidator(block.message().proposer_index()))?;
            block.as_block().verify_signature(
                Some(block_root),
                pubkey,
                &fork,
                chain.genesis_validators_root,
                &chain.spec,
            )
        };

        if !signature_is_valid {
            return Err(BlockError::ProposalSignatureInvalid);
        }

        // Now the signature is valid, store the proposal so we don't accept another from this
        // validator and slot.
        //
        // It's important to double-check that the proposer still hasn't been observed so we don't
        // have a race-condition when verifying two blocks simultaneously.
        if chain
            .observed_block_producers
            .write()
            .observe_proposer(block.message())
            .map_err(|e| BlockError::BeaconChainError(e.into()))?
        {
            return Err(BlockError::RepeatProposal {
                proposer: block.message().proposer_index(),
                slot: block.slot(),
            });
        }

        if block.message().proposer_index() != expected_proposer as u64 {
            return Err(BlockError::IncorrectBlockProposer {
                block: block.message().proposer_index(),
                local_shuffling: expected_proposer as u64,
            });
        }

        // Validate the block's execution_payload (if any).
        validate_execution_payload_for_gossip(&parent_block, block.message(), chain)?;

        let available_block = validate_blob_for_gossip(block, block_root, chain)?;

        // Having checked the proposer index and the block root we can cache them.
        let consensus_context = ConsensusContext::new(available_block.slot())
            .set_current_block_root(block_root)
            .set_proposer_index(available_block.as_block().message().proposer_index())
            .set_kzg_commitments_consistent(true);

        Ok(Self {
            block: available_block,
            block_root,
            parent,
            consensus_context,
        })
    }

    pub fn block_root(&self) -> Hash256 {
        self.block_root
    }
}

impl<T: BeaconChainTypes> IntoExecutionPendingBlock<T> for GossipVerifiedBlock<T> {
    /// Completes verification of the wrapped `block`.
    fn into_execution_pending_block_slashable(
        self,
        block_root: Hash256,
        chain: &Arc<BeaconChain<T>>,
        notify_execution_layer: NotifyExecutionLayer,
    ) -> Result<ExecutionPendingBlock<T>, BlockSlashInfo<BlockError<T::EthSpec>>> {
        let execution_pending =
            SignatureVerifiedBlock::from_gossip_verified_block_check_slashable(self, chain)?;
        execution_pending.into_execution_pending_block_slashable(
            block_root,
            chain,
            notify_execution_layer,
        )
    }

    fn block(&self) -> &SignedBeaconBlock<T::EthSpec> {
        self.block.as_block()
    }
}

impl<T: BeaconChainTypes> SignatureVerifiedBlock<T> {
    /// Instantiates `Self`, a wrapper that indicates that all signatures (except the deposit
    /// signatures) are valid  (i.e., signed by the correct public keys).
    ///
    /// Returns an error if the block is invalid, or if the block was unable to be verified.
    pub fn new(
        block: AvailableBlock<T::EthSpec>,
        block_root: Hash256,
        chain: &BeaconChain<T>,
    ) -> Result<Self, BlockError<T::EthSpec>> {
        // Ensure the block is the correct structure for the fork at `block.slot()`.
        block
            .as_block()
            .fork_name(&chain.spec)
            .map_err(BlockError::InconsistentFork)?;

        // Check the anchor slot before loading the parent, to avoid spurious lookups.
        check_block_against_anchor_slot(block.message(), chain)?;

        let (mut parent, block) = load_parent(block_root, block, chain)?;

        // Reject any block that exceeds our limit on skipped slots.
        check_block_skip_slots(chain, parent.beacon_block.slot(), block.message())?;

        let state = cheap_state_advance_to_obtain_committees(
            &mut parent.pre_state,
            parent.beacon_state_root,
            block.slot(),
            &chain.spec,
        )?;

        let pubkey_cache = get_validator_pubkey_cache(chain)?;

        let mut signature_verifier = get_signature_verifier(&state, &pubkey_cache, &chain.spec);

        let mut consensus_context = ConsensusContext::new(block.slot())
            .set_current_block_root(block_root)
            // An `AvailabileBlock is passed in here, so we know this check has been run.`
            .set_kzg_commitments_consistent(true);

        signature_verifier.include_all_signatures(block.as_block(), &mut consensus_context)?;

        if signature_verifier.verify().is_ok() {
            Ok(Self {
                consensus_context,
                block,
                block_root,
                parent: Some(parent),
            })
        } else {
            Err(BlockError::InvalidSignature)
        }
    }

    /// As for `new` above but producing `BlockSlashInfo`.
    pub fn check_slashable(
        block: AvailableBlock<T::EthSpec>,
        block_root: Hash256,
        chain: &BeaconChain<T>,
    ) -> Result<Self, BlockSlashInfo<BlockError<T::EthSpec>>> {
        let header = block.signed_block_header();
        Self::new(block, block_root, chain).map_err(|e| BlockSlashInfo::from_early_error(header, e))
    }

    /// Finishes signature verification on the provided `GossipVerifedBlock`. Does not re-verify
    /// the proposer signature.
    pub fn from_gossip_verified_block(
        from: GossipVerifiedBlock<T>,
        chain: &BeaconChain<T>,
    ) -> Result<Self, BlockError<T::EthSpec>> {
        let (mut parent, block) = if let Some(parent) = from.parent {
            (parent, from.block)
        } else {
            load_parent(from.block_root, from.block, chain)?
        };

        let state = cheap_state_advance_to_obtain_committees(
            &mut parent.pre_state,
            parent.beacon_state_root,
            block.slot(),
            &chain.spec,
        )?;

        let pubkey_cache = get_validator_pubkey_cache(chain)?;

        let mut signature_verifier = get_signature_verifier(&state, &pubkey_cache, &chain.spec);

        // Gossip verification has already checked the proposer index. Use it to check the RANDAO
        // signature.
        let mut consensus_context = from.consensus_context;
        signature_verifier
            .include_all_signatures_except_proposal(block.as_block(), &mut consensus_context)?;

        if signature_verifier.verify().is_ok() {
            Ok(Self {
                block,
                block_root: from.block_root,
                parent: Some(parent),
                consensus_context,
            })
        } else {
            Err(BlockError::InvalidSignature)
        }
    }

    /// Same as `from_gossip_verified_block` but producing slashing-relevant data as well.
    pub fn from_gossip_verified_block_check_slashable(
        from: GossipVerifiedBlock<T>,
        chain: &BeaconChain<T>,
    ) -> Result<Self, BlockSlashInfo<BlockError<T::EthSpec>>> {
        let header = from.block.signed_block_header();
        Self::from_gossip_verified_block(from, chain)
            .map_err(|e| BlockSlashInfo::from_early_error(header, e))
    }

    pub fn block_root(&self) -> Hash256 {
        self.block_root
    }
}

impl<T: BeaconChainTypes> IntoExecutionPendingBlock<T> for SignatureVerifiedBlock<T> {
    /// Completes verification of the wrapped `block`.
    fn into_execution_pending_block_slashable(
        self,
        block_root: Hash256,
        chain: &Arc<BeaconChain<T>>,
        notify_execution_layer: NotifyExecutionLayer,
    ) -> Result<ExecutionPendingBlock<T>, BlockSlashInfo<BlockError<T::EthSpec>>> {
        let header = self.block.signed_block_header();
        let (parent, block) = if let Some(parent) = self.parent {
            (parent, self.block)
        } else {
            load_parent(self.block_root, self.block, chain)
                .map_err(|e| BlockSlashInfo::SignatureValid(header.clone(), e))?
        };

        ExecutionPendingBlock::from_signature_verified_components(
            block,
            block_root,
            parent,
            self.consensus_context,
            chain,
            notify_execution_layer,
        )
        .map_err(|e| BlockSlashInfo::SignatureValid(header, e))
    }

    fn block(&self) -> &SignedBeaconBlock<T::EthSpec> {
        &self.block.as_block()
    }
}

impl<T: BeaconChainTypes> IntoExecutionPendingBlock<T> for Arc<SignedBeaconBlock<T::EthSpec>> {
    /// Verifies the `SignedBeaconBlock` by first transforming it into a `SignatureVerifiedBlock`
    /// and then using that implementation of `IntoExecutionPendingBlock` to complete verification.
    fn into_execution_pending_block_slashable(
        self,
        block_root: Hash256,
        chain: &Arc<BeaconChain<T>>,
        notify_execution_layer: NotifyExecutionLayer,
    ) -> Result<ExecutionPendingBlock<T>, BlockSlashInfo<BlockError<T::EthSpec>>> {
        // Perform an early check to prevent wasting time on irrelevant blocks.
        let block_root = check_block_relevancy(&self, block_root, chain)
            .map_err(|e| BlockSlashInfo::SignatureNotChecked(self.signed_block_header(), e))?;

        let header = self.signed_block_header();
        let available_block = BlockWrapper::from(self)
            .into_available_block(block_root, chain)
            .map_err(|e| BlockSlashInfo::from_early_error(header, BlockError::BlobValidation(e)))?;

        SignatureVerifiedBlock::check_slashable(available_block, block_root, chain)?
            .into_execution_pending_block_slashable(block_root, chain, notify_execution_layer)
    }

    fn block(&self) -> &SignedBeaconBlock<T::EthSpec> {
        self
    }
}

impl<T: BeaconChainTypes> IntoExecutionPendingBlock<T> for AvailableBlock<T::EthSpec> {
    /// Verifies the `SignedBeaconBlock` by first transforming it into a `SignatureVerifiedBlock`
    /// and then using that implementation of `IntoExecutionPendingBlock` to complete verification.
    fn into_execution_pending_block_slashable(
        self,
        block_root: Hash256,
        chain: &Arc<BeaconChain<T>>,
        notify_execution_layer: NotifyExecutionLayer,
    ) -> Result<ExecutionPendingBlock<T>, BlockSlashInfo<BlockError<T::EthSpec>>> {
        // Perform an early check to prevent wasting time on irrelevant blocks.
        let block_root = check_block_relevancy(self.as_block(), block_root, chain)
            .map_err(|e| BlockSlashInfo::SignatureNotChecked(self.signed_block_header(), e))?;

        SignatureVerifiedBlock::check_slashable(self, block_root, chain)?
            .into_execution_pending_block_slashable(block_root, chain, notify_execution_layer)
    }

    fn block(&self) -> &SignedBeaconBlock<T::EthSpec> {
        self.as_block()
    }
}

impl<T: BeaconChainTypes> ExecutionPendingBlock<T> {
    /// Instantiates `Self`, a wrapper that indicates that the given `block` is fully valid. See
    /// the struct-level documentation for more information.
    ///
    /// Note: this function does not verify block signatures, it assumes they are valid. Signature
    /// verification must be done upstream (e.g., via a `SignatureVerifiedBlock`
    ///
    /// Returns an error if the block is invalid, or if the block was unable to be verified.
    pub fn from_signature_verified_components(
        block: AvailableBlock<T::EthSpec>,
        block_root: Hash256,
        parent: PreProcessingSnapshot<T::EthSpec>,
        mut consensus_context: ConsensusContext<T::EthSpec>,
        chain: &Arc<BeaconChain<T>>,
        notify_execution_layer: NotifyExecutionLayer,
    ) -> Result<Self, BlockError<T::EthSpec>> {
        if let Some(parent) = chain
            .canonical_head
            .fork_choice_read_lock()
            .get_block(&block.parent_root())
        {
            // Reject any block where the parent has an invalid payload. It's impossible for a valid
            // block to descend from an invalid parent.
            if parent.execution_status.is_invalid() {
                return Err(BlockError::ParentExecutionPayloadInvalid {
                    parent_root: block.parent_root(),
                });
            }
        } else {
            // Reject any block if its parent is not known to fork choice.
            //
            // A block that is not in fork choice is either:
            //
            //  - Not yet imported: we should reject this block because we should only import a child
            //  after its parent has been fully imported.
            //  - Pre-finalized: if the parent block is _prior_ to finalization, we should ignore it
            //  because it will revert finalization. Note that the finalized block is stored in fork
            //  choice, so we will not reject any child of the finalized block (this is relevant during
            //  genesis).
            return Err(BlockError::ParentUnknown(block.into_block_wrapper()));
        }

        // Reject any block that exceeds our limit on skipped slots.
        check_block_skip_slots(chain, parent.beacon_block.slot(), block.message())?;

        /*
         *  Perform cursory checks to see if the block is even worth processing.
         */

        check_block_relevancy(block.as_block(), block_root, chain)?;

        // Define a future that will verify the execution payload with an execution engine.
        //
        // We do this as early as possible so that later parts of this function can run in parallel
        // with the payload verification.
        let payload_notifier = PayloadNotifier::new(
            chain.clone(),
            block.block_cloned(),
            &parent.pre_state,
            notify_execution_layer,
        )?;
        let is_valid_merge_transition_block =
            is_merge_transition_block(&parent.pre_state, block.message().body());
        let payload_verification_future = async move {
            let chain = payload_notifier.chain.clone();
            let block = payload_notifier.block.clone();

            // If this block triggers the merge, check to ensure that it references valid execution
            // blocks.
            //
            // The specification defines this check inside `on_block` in the fork-choice specification,
            // however we perform the check here for two reasons:
            //
            // - There's no point in importing a block that will fail fork choice, so it's best to fail
            //   early.
            // - Doing the check here means we can keep our fork-choice implementation "pure". I.e., no
            //   calls to remote servers.
            if is_valid_merge_transition_block {
                validate_merge_block(&chain, block.message(), AllowOptimisticImport::Yes).await?;
            };

            // The specification declares that this should be run *inside* `per_block_processing`,
            // however we run it here to keep `per_block_processing` pure (i.e., no calls to external
            // servers).
            let payload_verification_status = payload_notifier.notify_new_payload().await?;

            // If the payload did not validate or invalidate the block, check to see if this block is
            // valid for optimistic import.
            if payload_verification_status.is_optimistic() {
                let block_hash_opt = block
                    .message()
                    .body()
                    .execution_payload()
                    .map(|full_payload| full_payload.block_hash());

                // Ensure the block is a candidate for optimistic import.
                if !is_optimistic_candidate_block(&chain, block.slot(), block.parent_root()).await?
                {
                    warn!(
                        chain.log,
                        "Rejecting optimistic block";
                        "block_hash" => ?block_hash_opt,
                        "msg" => "the execution engine is not synced"
                    );
                    return Err(ExecutionPayloadError::UnverifiedNonOptimisticCandidate.into());
                }
            }

            Ok(PayloadVerificationOutcome {
                payload_verification_status,
                is_valid_merge_transition_block,
            })
        };
        // Spawn the payload verification future as a new task, but don't wait for it to complete.
        // The `payload_verification_future` will be awaited later to ensure verification completed
        // successfully.
        let payload_verification_handle = chain
            .task_executor
            .spawn_handle(
                payload_verification_future,
                "execution_payload_verification",
            )
            .ok_or(BeaconChainError::RuntimeShutdown)?;

        /*
         * Advance the given `parent.beacon_state` to the slot of the given `block`.
         */

        let catchup_timer = metrics::start_timer(&metrics::BLOCK_PROCESSING_CATCHUP_STATE);

        // Stage a batch of operations to be completed atomically if this block is imported
        // successfully.
        let mut confirmed_state_roots = vec![];

        // The block must have a higher slot than its parent.
        if block.slot() <= parent.beacon_block.slot() {
            return Err(BlockError::BlockIsNotLaterThanParent {
                block_slot: block.slot(),
                parent_slot: parent.beacon_block.slot(),
            });
        }

        let mut summaries = vec![];

        // Transition the parent state to the block slot.
        //
        // It is important to note that we're using a "pre-state" here, one that has potentially
        // been advanced one slot forward from `parent.beacon_block.slot`.
        let mut state = parent.pre_state;

        // Perform a sanity check on the pre-state.
        let parent_slot = parent.beacon_block.slot();
        if state.slot() < parent_slot || state.slot() > parent_slot + 1 {
            return Err(BeaconChainError::BadPreState {
                parent_root: parent.beacon_block_root,
                parent_slot,
                block_root,
                block_slot: block.slot(),
                state_slot: state.slot(),
            }
            .into());
        }

        let parent_eth1_finalization_data = Eth1FinalizationData {
            eth1_data: state.eth1_data().clone(),
            eth1_deposit_index: state.eth1_deposit_index(),
        };

        let distance = block.slot().as_u64().saturating_sub(state.slot().as_u64());
        for _ in 0..distance {
            let state_root = if parent.beacon_block.slot() == state.slot() {
                // If it happens that `pre_state` has *not* already been advanced forward a single
                // slot, then there is no need to compute the state root for this
                // `per_slot_processing` call since that state root is already stored in the parent
                // block.
                parent.beacon_block.state_root()
            } else {
                // This is a new state we've reached, so stage it for storage in the DB.
                // Computing the state root here is time-equivalent to computing it during slot
                // processing, but we get early access to it.
                let state_root = state.update_tree_hash_cache()?;

                // Store the state immediately, marking it as temporary, and staging the deletion
                // of its temporary status as part of the larger atomic operation.
                let txn_lock = chain.store.hot_db.begin_rw_transaction();
                let state_already_exists =
                    chain.store.load_hot_state_summary(&state_root)?.is_some();

                let state_batch = if state_already_exists {
                    // If the state exists, it could be temporary or permanent, but in neither case
                    // should we rewrite it or store a new temporary flag for it. We *will* stage
                    // the temporary flag for deletion because it's OK to double-delete the flag,
                    // and we don't mind if another thread gets there first.
                    vec![]
                } else {
                    vec![
                        if state.slot() % T::EthSpec::slots_per_epoch() == 0 {
                            StoreOp::PutState(state_root, &state)
                        } else {
                            StoreOp::PutStateSummary(
                                state_root,
                                HotStateSummary::new(&state_root, &state)?,
                            )
                        },
                        StoreOp::PutStateTemporaryFlag(state_root),
                    ]
                };
                chain.store.do_atomically(state_batch)?;
                drop(txn_lock);

                confirmed_state_roots.push(state_root);

                state_root
            };

            if let Some(summary) = per_slot_processing(&mut state, Some(state_root), &chain.spec)? {
                // Expose Prometheus metrics.
                if let Err(e) = summary.observe_metrics() {
                    error!(
                        chain.log,
                        "Failed to observe epoch summary metrics";
                        "src" => "block_verification",
                        "error" => ?e
                    );
                }
                summaries.push(summary);
            }
        }
        metrics::stop_timer(catchup_timer);

        let block_slot = block.slot();
        let state_current_epoch = state.current_epoch();

        // If the block is sufficiently recent, notify the validator monitor.
        if let Some(slot) = chain.slot_clock.now() {
            let epoch = slot.epoch(T::EthSpec::slots_per_epoch());
            if block_slot.epoch(T::EthSpec::slots_per_epoch())
                + VALIDATOR_MONITOR_HISTORIC_EPOCHS as u64
                >= epoch
            {
                let validator_monitor = chain.validator_monitor.read();
                // Update the summaries in a separate loop to `per_slot_processing`. This protects
                // the `validator_monitor` lock from being bounced or held for a long time whilst
                // performing `per_slot_processing`.
                for (i, summary) in summaries.iter().enumerate() {
                    let epoch = state_current_epoch - Epoch::from(summaries.len() - i);
                    if let Err(e) =
                        validator_monitor.process_validator_statuses(epoch, summary, &chain.spec)
                    {
                        error!(
                            chain.log,
                            "Failed to process validator statuses";
                            "error" => ?e
                        );
                    }
                }
            }
        }

        /*
         * Build the committee caches on the state.
         */

        let committee_timer = metrics::start_timer(&metrics::BLOCK_PROCESSING_COMMITTEE);

        state.build_committee_cache(RelativeEpoch::Previous, &chain.spec)?;
        state.build_committee_cache(RelativeEpoch::Current, &chain.spec)?;

        metrics::stop_timer(committee_timer);

        /*
         * If we have block reward listeners, compute the block reward and push it to the
         * event handler.
         */
        if let Some(ref event_handler) = chain.event_handler {
            if event_handler.has_block_reward_subscribers() {
                let mut reward_cache = Default::default();
                let block_reward = chain.compute_block_reward(
                    block.message(),
                    block_root,
                    &state,
                    &mut reward_cache,
                    true,
                )?;
                event_handler.register(EventKind::BlockReward(block_reward));
            }
        }

        /*
         * Perform `per_block_processing` on the block and state, returning early if the block is
         * invalid.
         */

        write_state(
            &format!("state_pre_block_{}", block_root),
            &state,
            &chain.log,
        );
        write_block(block.as_block(), block_root, &chain.log);

        let core_timer = metrics::start_timer(&metrics::BLOCK_PROCESSING_CORE);

        if let Err(err) = per_block_processing(
            &mut state,
            block.as_block(),
            // Signatures were verified earlier in this function.
            BlockSignatureStrategy::NoVerification,
            VerifyBlockRoot::True,
            &mut consensus_context,
            &chain.spec,
        ) {
            match err {
                // Capture `BeaconStateError` so that we can easily distinguish between a block
                // that's invalid and one that caused an internal error.
                BlockProcessingError::BeaconStateError(e) => return Err(e.into()),
                other => return Err(BlockError::PerBlockProcessingError(other)),
            }
        };

        metrics::stop_timer(core_timer);

        /*
         * Calculate the state root of the newly modified state
         */

        let state_root_timer = metrics::start_timer(&metrics::BLOCK_PROCESSING_STATE_ROOT);

        let state_root = state.update_tree_hash_cache()?;

        metrics::stop_timer(state_root_timer);

        write_state(
            &format!("state_post_block_{}", block_root),
            &state,
            &chain.log,
        );

        /*
         * Check to ensure the state root on the block matches the one we have calculated.
         */

        if block.state_root() != state_root {
            return Err(BlockError::StateRootMismatch {
                block: block.state_root(),
                local: state_root,
            });
        }

        /*
         * Apply the block's attestations to fork choice.
         *
         * We're running in parallel with the payload verification at this point, so this is
         * free real estate.
         */
        let current_slot = chain.slot()?;
        let mut fork_choice = chain.canonical_head.fork_choice_write_lock();

        // Register each attester slashing in the block with fork choice.
        for attester_slashing in block.message().body().attester_slashings() {
            fork_choice.on_attester_slashing(attester_slashing);
        }

        // Register each attestation in the block with fork choice.
        for (i, attestation) in block.message().body().attestations().iter().enumerate() {
            let _fork_choice_attestation_timer =
                metrics::start_timer(&metrics::FORK_CHOICE_PROCESS_ATTESTATION_TIMES);

            let indexed_attestation = consensus_context
                .get_indexed_attestation(&state, attestation)
                .map_err(|e| BlockError::PerBlockProcessingError(e.into_with_index(i)))?;

            match fork_choice.on_attestation(
                current_slot,
                indexed_attestation,
                AttestationFromBlock::True,
                &chain.spec,
            ) {
                Ok(()) => Ok(()),
                // Ignore invalid attestations whilst importing attestations from a block. The
                // block might be very old and therefore the attestations useless to fork choice.
                Err(ForkChoiceError::InvalidAttestation(_)) => Ok(()),
                Err(e) => Err(BlockError::BeaconChainError(e.into())),
            }?;
        }
        drop(fork_choice);

        Ok(Self {
            block,
            block_root,
            state,
            parent_block: parent.beacon_block,
            parent_eth1_finalization_data,
            confirmed_state_roots,
            consensus_context,
            payload_verification_handle,
        })
    }
}

/// Check that the count of skip slots between the block and its parent does not exceed our maximum
/// value.
///
/// Whilst this is not part of the specification, we include this to help prevent us from DoS
/// attacks. In times of dire network circumstance, the user can configure the
/// `import_max_skip_slots` value.
fn check_block_skip_slots<T: BeaconChainTypes>(
    chain: &BeaconChain<T>,
    parent_slot: Slot,
    block: BeaconBlockRef<'_, T::EthSpec>,
) -> Result<(), BlockError<T::EthSpec>> {
    // Reject any block that exceeds our limit on skipped slots.
    if let Some(max_skip_slots) = chain.config.import_max_skip_slots {
        if block.slot() > parent_slot + max_skip_slots {
            return Err(BlockError::TooManySkippedSlots {
                parent_slot,
                block_slot: block.slot(),
            });
        }
    }

    Ok(())
}

/// Returns `Ok(())` if the block's slot is greater than the anchor block's slot (if any).
fn check_block_against_anchor_slot<T: BeaconChainTypes>(
    block: BeaconBlockRef<'_, T::EthSpec>,
    chain: &BeaconChain<T>,
) -> Result<(), BlockError<T::EthSpec>> {
    if let Some(anchor_slot) = chain.store.get_anchor_slot() {
        if block.slot() <= anchor_slot {
            return Err(BlockError::WeakSubjectivityConflict);
        }
    }
    Ok(())
}

/// Returns `Ok(())` if the block is later than the finalized slot on `chain`.
///
/// Returns an error if the block is earlier or equal to the finalized slot, or there was an error
/// verifying that condition.
fn check_block_against_finalized_slot<T: BeaconChainTypes>(
    block: BeaconBlockRef<'_, T::EthSpec>,
    block_root: Hash256,
    chain: &BeaconChain<T>,
) -> Result<(), BlockError<T::EthSpec>> {
    // The finalized checkpoint is being read from fork choice, rather than the cached head.
    //
    // Fork choice has the most up-to-date view of finalization and there's no point importing a
    // block which conflicts with the fork-choice view of finalization.
    let finalized_slot = chain
        .canonical_head
        .cached_head()
        .finalized_checkpoint()
        .epoch
        .start_slot(T::EthSpec::slots_per_epoch());

    if block.slot() <= finalized_slot {
        chain.pre_finalization_block_rejected(block_root);
        Err(BlockError::WouldRevertFinalizedSlot {
            block_slot: block.slot(),
            finalized_slot,
        })
    } else {
        Ok(())
    }
}

/// Returns `Ok(block)` if the block descends from the finalized root.
///
/// ## Warning
///
/// Taking a lock on the `chain.canonical_head.fork_choice` might cause a deadlock here.
pub fn check_block_is_finalized_descendant<T: BeaconChainTypes, B: IntoBlockWrapper<T::EthSpec>>(
    chain: &BeaconChain<T>,
    fork_choice: &BeaconForkChoice<T>,
    block: B,
) -> Result<B, BlockError<T::EthSpec>> {
    if fork_choice.is_descendant_of_finalized(block.parent_root()) {
        Ok(block)
    } else {
        // If fork choice does *not* consider the parent to be a descendant of the finalized block,
        // then there are two more cases:
        //
        // 1. We have the parent stored in our database. Because fork-choice has confirmed the
        //    parent is *not* in our post-finalization DAG, all other blocks must be either
        //    pre-finalization or conflicting with finalization.
        // 2. The parent is unknown to us, we probably want to download it since it might actually
        //    descend from the finalized root.
        if chain
            .store
            .block_exists(&block.parent_root())
            .map_err(|e| BlockError::BeaconChainError(e.into()))?
        {
            Err(BlockError::NotFinalizedDescendant {
                block_parent_root: block.parent_root(),
            })
        } else {
            Err(BlockError::ParentUnknown(block.into_block_wrapper()))
        }
    }
}

/// Performs simple, cheap checks to ensure that the block is relevant to be imported.
///
/// `Ok(block_root)` is returned if the block passes these checks and should progress with
/// verification (viz., it is relevant).
///
/// Returns an error if the block fails one of these checks (viz., is not relevant) or an error is
/// experienced whilst attempting to verify.
pub fn check_block_relevancy<T: BeaconChainTypes>(
    signed_block: &SignedBeaconBlock<T::EthSpec>,
    block_root: Hash256,
    chain: &BeaconChain<T>,
) -> Result<Hash256, BlockError<T::EthSpec>> {
    let block = signed_block.message();

    // Do not process blocks from the future.
    if block.slot() > chain.slot()? {
        return Err(BlockError::FutureSlot {
            present_slot: chain.slot()?,
            block_slot: block.slot(),
        });
    }

    // Do not re-process the genesis block.
    if block.slot() == 0 {
        return Err(BlockError::GenesisBlock);
    }

    // This is an artificial (non-spec) restriction that provides some protection from overflow
    // abuses.
    if block.slot() >= MAXIMUM_BLOCK_SLOT_NUMBER {
        return Err(BlockError::BlockSlotLimitReached);
    }

    // Do not process a block from a finalized slot.
    check_block_against_finalized_slot(block, block_root, chain)?;

    // Check if the block is already known. We know it is post-finalization, so it is
    // sufficient to check the fork choice.
    if chain
        .canonical_head
        .fork_choice_read_lock()
        .contains_block(&block_root)
    {
        return Err(BlockError::BlockIsAlreadyKnown);
    }

    Ok(block_root)
}

/// Returns the canonical root of the given `block`.
///
/// Use this function to ensure that we report the block hashing time Prometheus metric.
pub fn get_block_root<E: EthSpec>(block: &SignedBeaconBlock<E>) -> Hash256 {
    let block_root_timer = metrics::start_timer(&metrics::BLOCK_PROCESSING_BLOCK_ROOT);

    let block_root = block.canonical_root();

    metrics::stop_timer(block_root_timer);

    block_root
}

/// Verify the parent of `block` is known, returning some information about the parent block from
/// fork choice.
#[allow(clippy::type_complexity)]
fn verify_parent_block_is_known<T: BeaconChainTypes>(
    chain: &BeaconChain<T>,
    block: BlockWrapper<T::EthSpec>,
) -> Result<(ProtoBlock, BlockWrapper<T::EthSpec>), BlockError<T::EthSpec>> {
    if let Some(proto_block) = chain
        .canonical_head
        .fork_choice_read_lock()
        .get_block(&block.parent_root())
    {
        Ok((proto_block, block))
    } else {
        Err(BlockError::ParentUnknown(block))
    }
}

/// Load the parent snapshot (block and state) of the given `block`.
///
/// Returns `Err(BlockError::ParentUnknown)` if the parent is not found, or if an error occurs
/// whilst attempting the operation.
#[allow(clippy::type_complexity)]
fn load_parent<T: BeaconChainTypes, B: IntoBlockWrapper<T::EthSpec>>(
    block_root: Hash256,
    block: B,
    chain: &BeaconChain<T>,
) -> Result<(PreProcessingSnapshot<T::EthSpec>, B), BlockError<T::EthSpec>> {
    let spec = &chain.spec;

    // Reject any block if its parent is not known to fork choice.
    //
    // A block that is not in fork choice is either:
    //
    //  - Not yet imported: we should reject this block because we should only import a child
    //  after its parent has been fully imported.
    //  - Pre-finalized: if the parent block is _prior_ to finalization, we should ignore it
    //  because it will revert finalization. Note that the finalized block is stored in fork
    //  choice, so we will not reject any child of the finalized block (this is relevant during
    //  genesis).
    if !chain
        .canonical_head
        .fork_choice_read_lock()
        .contains_block(&block.parent_root())
    {
        return Err(BlockError::ParentUnknown(block.into_block_wrapper()));
    }

    let block_delay = chain
        .block_times_cache
        .read()
        .get_block_delays(
            block_root,
            chain
                .slot_clock
                .start_of(block.slot())
                .unwrap_or_else(|| Duration::from_secs(0)),
        )
        .observed;

    let db_read_timer = metrics::start_timer(&metrics::BLOCK_PROCESSING_DB_READ);

    let result = if let Some((snapshot, cloned)) = chain
        .snapshot_cache
        .try_write_for(BLOCK_PROCESSING_CACHE_LOCK_TIMEOUT)
        .and_then(|mut snapshot_cache| {
            snapshot_cache.get_state_for_block_processing(
                block.parent_root(),
                block.slot(),
                block_delay,
                spec,
            )
        }) {
        if cloned {
            metrics::inc_counter(&metrics::BLOCK_PROCESSING_SNAPSHOT_CACHE_CLONES);
            debug!(
                chain.log,
                "Cloned snapshot for late block/skipped slot";
                "slot" => %block.slot(),
                "parent_slot" => %snapshot.beacon_block.slot(),
                "parent_root" => ?block.parent_root(),
                "block_delay" => ?block_delay,
            );
        }
        Ok((snapshot, block))
    } else {
        // Load the blocks parent block from the database, returning invalid if that block is not
        // found.
        //
        // We don't return a DBInconsistent error here since it's possible for a block to
        // exist in fork choice but not in the database yet. In such a case we simply
        // indicate that we don't yet know the parent.
        let root = block.parent_root();
        let parent_block = chain
            .get_blinded_block(&block.parent_root())
            .map_err(BlockError::BeaconChainError)?
            .ok_or_else(|| {
                // Return a `MissingBeaconBlock` error instead of a `ParentUnknown` error since
                // we've already checked fork choice for this block.
                //
                // It's an internal error if the block exists in fork choice but not in the
                // database.
                BlockError::from(BeaconChainError::MissingBeaconBlock(block.parent_root()))
            })?;

        // Load the parent blocks state from the database, returning an error if it is not found.
        // It is an error because if we know the parent block we should also know the parent state.
        let parent_state_root = parent_block.state_root();
        let parent_state = chain
            .get_state(&parent_state_root, Some(parent_block.slot()))?
            .ok_or_else(|| {
                BeaconChainError::DBInconsistent(format!("Missing state {:?}", parent_state_root))
            })?;

        metrics::inc_counter(&metrics::BLOCK_PROCESSING_SNAPSHOT_CACHE_MISSES);
        debug!(
            chain.log,
            "Missed snapshot cache";
            "slot" => block.slot(),
            "parent_slot" => parent_block.slot(),
            "parent_root" => ?block.parent_root(),
            "block_delay" => ?block_delay,
        );

        Ok((
            PreProcessingSnapshot {
                beacon_block: parent_block,
                beacon_block_root: root,
                pre_state: parent_state,
                beacon_state_root: Some(parent_state_root),
            },
            block,
        ))
    };

    metrics::stop_timer(db_read_timer);

    result
}

/// Performs a cheap (time-efficient) state advancement so the committees and proposer shuffling for
/// `slot` can be obtained from `state`.
///
/// The state advancement is "cheap" since it does not generate state roots. As a result, the
/// returned state might be holistically invalid but the committees/proposers will be correct (since
/// they do not rely upon state roots).
///
/// If the given `state` can already serve the `slot`, the committees will be built on the `state`
/// and `Cow::Borrowed(state)` will be returned. Otherwise, the state will be cloned, cheaply
/// advanced and then returned as a `Cow::Owned`. The end result is that the given `state` is never
/// mutated to be invalid (in fact, it is never changed beyond a simple committee cache build).
fn cheap_state_advance_to_obtain_committees<'a, E: EthSpec>(
    state: &'a mut BeaconState<E>,
    state_root_opt: Option<Hash256>,
    block_slot: Slot,
    spec: &ChainSpec,
) -> Result<Cow<'a, BeaconState<E>>, BlockError<E>> {
    let block_epoch = block_slot.epoch(E::slots_per_epoch());

    if state.current_epoch() == block_epoch {
        // Build both the current and previous epoch caches, as the previous epoch caches are
        // useful for verifying attestations in blocks from the current epoch.
        state.build_committee_cache(RelativeEpoch::Previous, spec)?;
        state.build_committee_cache(RelativeEpoch::Current, spec)?;

        Ok(Cow::Borrowed(state))
    } else if state.slot() > block_slot {
        Err(BlockError::BlockIsNotLaterThanParent {
            block_slot,
            parent_slot: state.slot(),
        })
    } else {
        let mut state = state.clone_with(CloneConfig::committee_caches_only());
        let target_slot = block_epoch.start_slot(E::slots_per_epoch());

        // Advance the state into the same epoch as the block. Use the "partial" method since state
        // roots are not important for proposer/attester shuffling.
        partial_state_advance(&mut state, state_root_opt, target_slot, spec)
            .map_err(|e| BlockError::BeaconChainError(BeaconChainError::from(e)))?;

        state.build_committee_cache(RelativeEpoch::Previous, spec)?;
        state.build_committee_cache(RelativeEpoch::Current, spec)?;

        Ok(Cow::Owned(state))
    }
}

/// Obtains a read-locked `ValidatorPubkeyCache` from the `chain`.
pub fn get_validator_pubkey_cache<T: BeaconChainTypes>(
    chain: &BeaconChain<T>,
) -> Result<RwLockReadGuard<ValidatorPubkeyCache<T>>, BlockError<T::EthSpec>> {
    chain
        .validator_pubkey_cache
        .try_read_for(VALIDATOR_PUBKEY_CACHE_LOCK_TIMEOUT)
        .ok_or(BeaconChainError::ValidatorPubkeyCacheLockTimeout)
        .map_err(BlockError::BeaconChainError)
}

/// Produces an _empty_ `BlockSignatureVerifier`.
///
/// The signature verifier is empty because it does not yet have any of this block's signatures
/// added to it. Use `Self::apply_to_signature_verifier` to apply the signatures.
fn get_signature_verifier<'a, T: BeaconChainTypes>(
    state: &'a BeaconState<T::EthSpec>,
    validator_pubkey_cache: &'a ValidatorPubkeyCache<T>,
    spec: &'a ChainSpec,
) -> BlockSignatureVerifier<
    'a,
    T::EthSpec,
    impl Fn(usize) -> Option<Cow<'a, PublicKey>> + Clone,
    impl Fn(&'a PublicKeyBytes) -> Option<Cow<'a, PublicKey>>,
> {
    let get_pubkey = move |validator_index| {
        // Disallow access to any validator pubkeys that are not in the current beacon state.
        if validator_index < state.validators().len() {
            validator_pubkey_cache
                .get(validator_index)
                .map(Cow::Borrowed)
        } else {
            None
        }
    };

    let decompressor = move |pk_bytes| {
        // Map compressed pubkey to validator index.
        let validator_index = validator_pubkey_cache.get_index(pk_bytes)?;
        // Map validator index to pubkey (respecting guard on unknown validators).
        get_pubkey(validator_index)
    };

    BlockSignatureVerifier::new(state, get_pubkey, decompressor, spec)
}

/// Verify that `header` was signed with a valid signature from its proposer.
///
/// Return `Ok(())` if the signature is valid, and an `Err` otherwise.
fn verify_header_signature<T: BeaconChainTypes>(
    chain: &BeaconChain<T>,
    header: &SignedBeaconBlockHeader,
) -> Result<(), BlockError<T::EthSpec>> {
    let proposer_pubkey = get_validator_pubkey_cache(chain)?
        .get(header.message.proposer_index as usize)
        .cloned()
        .ok_or(BlockError::UnknownValidator(header.message.proposer_index))?;
    let head_fork = chain.canonical_head.cached_head().head_fork();

    if header.verify_signature::<T::EthSpec>(
        &proposer_pubkey,
        &head_fork,
        chain.genesis_validators_root,
        &chain.spec,
    ) {
        Ok(())
    } else {
        Err(BlockError::ProposalSignatureInvalid)
    }
}

fn write_state<T: EthSpec>(prefix: &str, state: &BeaconState<T>, log: &Logger) {
    if WRITE_BLOCK_PROCESSING_SSZ {
        let root = state.tree_hash_root();
        let filename = format!("{}_slot_{}_root_{}.ssz", prefix, state.slot(), root);
        let mut path = std::env::temp_dir().join("lighthouse");
        let _ = fs::create_dir_all(path.clone());
        path = path.join(filename);

        match fs::File::create(path.clone()) {
            Ok(mut file) => {
                let _ = file.write_all(&state.as_ssz_bytes());
            }
            Err(e) => error!(
                log,
                "Failed to log state";
                "path" => format!("{:?}", path),
                "error" => format!("{:?}", e)
            ),
        }
    }
}

fn write_block<T: EthSpec>(block: &SignedBeaconBlock<T>, root: Hash256, log: &Logger) {
    if WRITE_BLOCK_PROCESSING_SSZ {
        let filename = format!("block_slot_{}_root{}.ssz", block.slot(), root);
        let mut path = std::env::temp_dir().join("lighthouse");
        let _ = fs::create_dir_all(path.clone());
        path = path.join(filename);

        match fs::File::create(path.clone()) {
            Ok(mut file) => {
                let _ = file.write_all(&block.as_ssz_bytes());
            }
            Err(e) => error!(
                log,
                "Failed to log block";
                "path" => format!("{:?}", path),
                "error" => format!("{:?}", e)
            ),
        }
    }
}<|MERGE_RESOLUTION|>--- conflicted
+++ resolved
@@ -46,18 +46,15 @@
 //!            END
 //!
 //! ```
-<<<<<<< HEAD
+
+// Ignore this lint for `BlockSlashInfo` which is of comparable size to the non-error types it is
+// returned alongside.
+#![allow(clippy::result_large_err)]
+
 use crate::blob_verification::{
     validate_blob_for_gossip, AsBlock, AvailableBlock, BlobError, BlockWrapper, IntoAvailableBlock,
     IntoBlockWrapper,
 };
-=======
-
-// Ignore this lint for `BlockSlashInfo` which is of comparable size to the non-error types it is
-// returned alongside.
-#![allow(clippy::result_large_err)]
-
->>>>>>> e062a7cf
 use crate::eth1_finalization_cache::Eth1FinalizationData;
 use crate::execution_payload::{
     is_optimistic_candidate_block, validate_execution_payload_for_gossip, validate_merge_block,
