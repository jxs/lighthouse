[package]
name = "beacon_chain"
version = "0.2.0"
authors = ["Paul Hauner <paul@paulhauner.com>", "Age Manning <Age@AgeManning.com>"]
edition = { workspace = true }
autotests = false # using a single test binary compiles faster

[features]
default = ["participation_metrics"]
write_ssz_files = []  # Writes debugging .ssz files to /tmp during block processing.
participation_metrics = []  # Exposes validator participation metrics to Prometheus.
fork_from_env = [] # Initialise the harness chain spec from the FORK_NAME env variable

[dev-dependencies]
maplit = { workspace = true }
environment = { workspace = true }
serde_json = { workspace = true }

[dependencies]
merkle_proof = { workspace = true }
store = { workspace = true }
parking_lot = { workspace = true }
lazy_static = { workspace = true }
smallvec = { workspace = true }
lighthouse_metrics = { workspace = true }
operation_pool = { workspace = true }
rayon = { workspace = true }
serde = { workspace = true }
serde_derive = "1.0.116"
<<<<<<< HEAD
ethereum_serde_utils = { workspace = true }
slog = { workspace = true }
sloggers = { workspace = true }
slot_clock = { workspace = true }
ethereum_hashing = { workspace = true }
ethereum_ssz = { workspace = true }
ssz_types = { workspace = true }
ethereum_ssz_derive = { workspace = true }
state_processing = { workspace = true }
tree_hash_derive = { workspace = true }
tree_hash = { workspace = true }
types = { workspace = true }
tokio = { workspace = true }
tokio-stream = { workspace = true }
eth1 = { workspace = true }
futures = { workspace = true }
genesis = { workspace = true }
int_to_bytes = { workspace = true }
rand = { workspace = true }
proto_array = { workspace = true }
lru = { workspace = true }
tempfile = { workspace = true }
bitvec = { workspace = true }
bls = { workspace = true }
safe_arith = { workspace = true }
fork_choice = { workspace = true }
task_executor = { workspace = true }
derivative = { workspace = true }
itertools = { workspace = true }
slasher = { workspace = true }
eth2 = { workspace = true }
strum = { workspace = true }
logging = { workspace = true }
execution_layer = { workspace = true }
sensitive_url = { workspace = true }
superstruct = { workspace = true }
hex = { workspace = true }
exit-future = { workspace = true }
unused_port = { workspace = true }
=======
ethereum_serde_utils = "0.5.0"
slog = { version = "2.5.2", features = ["max_level_trace"] }
sloggers = { version = "2.1.1", features = ["json"] }
slot_clock = { path = "../../common/slot_clock" }
ethereum_hashing = "1.0.0-beta.2"
ethereum_ssz = "0.5.0"
ssz_types = "0.5.3"
ethereum_ssz_derive = "0.5.0"
state_processing = { path = "../../consensus/state_processing" }
tree_hash_derive = "0.5.0"
tree_hash = "0.5.0"
types = { path = "../../consensus/types" }
tokio = "1.14.0"
tokio-stream = "0.1.3"
eth1 = { path = "../eth1" }
futures = "0.3.7"
genesis = { path = "../genesis" }
int_to_bytes = { path = "../../consensus/int_to_bytes" }
rand = "0.8.5"
proto_array = { path = "../../consensus/proto_array" }
lru = "0.7.1"
tempfile = "3.1.0"
bitvec = "0.20.4"
bls = { path = "../../crypto/bls" }
safe_arith = { path = "../../consensus/safe_arith" }
fork_choice = { path = "../../consensus/fork_choice" }
task_executor = { path = "../../common/task_executor" }
derivative = "2.1.1"
itertools = "0.10.0"
slasher = { path = "../../slasher" }
eth2 = { path = "../../common/eth2" }
strum = { version = "0.24.0", features = ["derive"] }
logging = { path = "../../common/logging" }
execution_layer = { path = "../execution_layer" }
sensitive_url = { path = "../../common/sensitive_url" }
superstruct = "0.5.0"
hex = "0.4.2"
exit-future = "0.2.0"
>>>>>>> 0074a3b5
oneshot_broadcast = { path = "../../common/oneshot_broadcast" }

[[test]]
name = "beacon_chain_tests"
path = "tests/main.rs"<|MERGE_RESOLUTION|>--- conflicted
+++ resolved
@@ -26,8 +26,6 @@
 operation_pool = { workspace = true }
 rayon = { workspace = true }
 serde = { workspace = true }
-serde_derive = "1.0.116"
-<<<<<<< HEAD
 ethereum_serde_utils = { workspace = true }
 slog = { workspace = true }
 sloggers = { workspace = true }
@@ -67,47 +65,7 @@
 hex = { workspace = true }
 exit-future = { workspace = true }
 unused_port = { workspace = true }
-=======
-ethereum_serde_utils = "0.5.0"
-slog = { version = "2.5.2", features = ["max_level_trace"] }
-sloggers = { version = "2.1.1", features = ["json"] }
-slot_clock = { path = "../../common/slot_clock" }
-ethereum_hashing = "1.0.0-beta.2"
-ethereum_ssz = "0.5.0"
-ssz_types = "0.5.3"
-ethereum_ssz_derive = "0.5.0"
-state_processing = { path = "../../consensus/state_processing" }
-tree_hash_derive = "0.5.0"
-tree_hash = "0.5.0"
-types = { path = "../../consensus/types" }
-tokio = "1.14.0"
-tokio-stream = "0.1.3"
-eth1 = { path = "../eth1" }
-futures = "0.3.7"
-genesis = { path = "../genesis" }
-int_to_bytes = { path = "../../consensus/int_to_bytes" }
-rand = "0.8.5"
-proto_array = { path = "../../consensus/proto_array" }
-lru = "0.7.1"
-tempfile = "3.1.0"
-bitvec = "0.20.4"
-bls = { path = "../../crypto/bls" }
-safe_arith = { path = "../../consensus/safe_arith" }
-fork_choice = { path = "../../consensus/fork_choice" }
-task_executor = { path = "../../common/task_executor" }
-derivative = "2.1.1"
-itertools = "0.10.0"
-slasher = { path = "../../slasher" }
-eth2 = { path = "../../common/eth2" }
-strum = { version = "0.24.0", features = ["derive"] }
-logging = { path = "../../common/logging" }
-execution_layer = { path = "../execution_layer" }
-sensitive_url = { path = "../../common/sensitive_url" }
-superstruct = "0.5.0"
-hex = "0.4.2"
-exit-future = "0.2.0"
->>>>>>> 0074a3b5
-oneshot_broadcast = { path = "../../common/oneshot_broadcast" }
+oneshot_broadcast = { path = "../../common/oneshot_broadcast/" }
 
 [[test]]
 name = "beacon_chain_tests"
