//! This crate contains a HTTP server which serves the endpoints listed here:
//!
//! https://github.com/ethereum/beacon-APIs
//!
//! There are also some additional, non-standard endpoints behind the `/lighthouse/` path which are
//! used for development.

mod attestation_performance;
mod attester_duties;
mod block_id;
mod block_packing_efficiency;
mod block_rewards;
mod build_block_contents;
mod builder_states;
mod database;
mod metrics;
mod proposer_duties;
mod publish_blocks;
mod standard_block_rewards;
mod state_id;
mod sync_committee_rewards;
mod sync_committees;
mod task_spawner;
pub mod test_utils;
mod ui;
mod validator;
mod validator_inclusion;
mod version;

use beacon_chain::{
    attestation_verification::VerifiedAttestation, observed_operations::ObservationOutcome,
    validator_monitor::timestamp_now, AttestationError as AttnError, BeaconChain, BeaconChainError,
    BeaconChainTypes, ProduceBlockVerification, WhenSlotSkipped,
};
use beacon_processor::BeaconProcessorSend;
pub use block_id::BlockId;
use builder_states::get_next_withdrawals;
use bytes::Bytes;
use directory::DEFAULT_ROOT_DIR;
use eth2::types::{
    self as api_types, BroadcastValidation, EndpointVersion, ForkChoice, ForkChoiceNode,
    SignedBlockContents, SkipRandaoVerification, ValidatorId, ValidatorStatus,
};
use lighthouse_network::{types::SyncState, EnrExt, NetworkGlobals, PeerId, PubsubMessage};
use lighthouse_version::version_with_platform;
use logging::SSELoggingComponents;
use network::{NetworkMessage, NetworkSenders, ValidatorSubscriptionMessage};
use operation_pool::ReceivedPreCapella;
use parking_lot::RwLock;
pub use publish_blocks::{
    publish_blinded_block, publish_block, reconstruct_block, ProvenancedBlock,
};
use serde::{Deserialize, Serialize};
use slog::{crit, debug, error, info, warn, Logger};
use slot_clock::SlotClock;
use ssz::Encode;
pub use state_id::StateId;
use std::borrow::Cow;
use std::future::Future;
use std::net::{IpAddr, Ipv4Addr, SocketAddr};
use std::path::PathBuf;
use std::pin::Pin;
use std::sync::Arc;
use sysinfo::{System, SystemExt};
use system_health::observe_system_health_bn;
use task_spawner::{Priority, TaskSpawner};
use tokio::sync::{
    mpsc::{Sender, UnboundedSender},
    oneshot,
};
use tokio_stream::{
    wrappers::{errors::BroadcastStreamRecvError, BroadcastStream},
    StreamExt,
};
use types::{
    Attestation, AttestationData, AttestationShufflingId, AttesterSlashing, BeaconStateError,
    BlindedPayload, CommitteeCache, ConfigAndPreset, Epoch, EthSpec, ForkName, FullPayload,
    ProposerPreparationData, ProposerSlashing, RelativeEpoch, SignedAggregateAndProof,
    SignedBlsToExecutionChange, SignedContributionAndProof, SignedValidatorRegistrationData,
    SignedVoluntaryExit, Slot, SyncCommitteeMessage, SyncContributionData,
};
use validator::pubkey_to_validator_index;
use version::{
    add_consensus_version_header, execution_optimistic_finalized_fork_versioned_response,
    fork_versioned_response, inconsistent_fork_rejection, unsupported_version_rejection, V1, V2,
};
use warp::http::StatusCode;
use warp::sse::Event;
use warp::Reply;
use warp::{http::Response, Filter};
use warp_utils::{query::multi_key_query, uor::UnifyingOrFilter};

const API_PREFIX: &str = "eth";

/// If the node is within this many epochs from the head, we declare it to be synced regardless of
/// the network sync state.
///
/// This helps prevent attacks where nodes can convince us that we're syncing some non-existent
/// finalized head.
const SYNC_TOLERANCE_EPOCHS: u64 = 8;

/// A custom type which allows for both unsecured and TLS-enabled HTTP servers.
type HttpServer = (SocketAddr, Pin<Box<dyn Future<Output = ()> + Send>>);

/// Alias for readability.
pub type ExecutionOptimistic = bool;

/// Configuration used when serving the HTTP server over TLS.
#[derive(PartialEq, Debug, Clone, Serialize, Deserialize)]
pub struct TlsConfig {
    pub cert: PathBuf,
    pub key: PathBuf,
}

/// A wrapper around all the items required to spawn the HTTP server.
///
/// The server will gracefully handle the case where any fields are `None`.
pub struct Context<T: BeaconChainTypes> {
    pub config: Config,
    pub chain: Option<Arc<BeaconChain<T>>>,
    pub network_senders: Option<NetworkSenders<T::EthSpec>>,
    pub network_globals: Option<Arc<NetworkGlobals<T::EthSpec>>>,
    pub beacon_processor_send: Option<BeaconProcessorSend<T::EthSpec>>,
    pub eth1_service: Option<eth1::Service>,
    pub sse_logging_components: Option<SSELoggingComponents>,
    pub log: Logger,
}

/// Configuration for the HTTP server.
#[derive(PartialEq, Debug, Clone, Serialize, Deserialize)]
pub struct Config {
    pub enabled: bool,
    pub listen_addr: IpAddr,
    pub listen_port: u16,
    pub allow_origin: Option<String>,
    pub tls_config: Option<TlsConfig>,
    pub allow_sync_stalled: bool,
    pub spec_fork_name: Option<ForkName>,
    pub data_dir: PathBuf,
    pub sse_capacity_multiplier: usize,
    pub enable_beacon_processor: bool,
    #[serde(with = "eth2::types::serde_status_code")]
    pub duplicate_block_status_code: StatusCode,
}

impl Default for Config {
    fn default() -> Self {
        Self {
            enabled: false,
            listen_addr: IpAddr::V4(Ipv4Addr::new(127, 0, 0, 1)),
            listen_port: 5052,
            allow_origin: None,
            tls_config: None,
            allow_sync_stalled: false,
            spec_fork_name: None,
            data_dir: PathBuf::from(DEFAULT_ROOT_DIR),
            sse_capacity_multiplier: 1,
            enable_beacon_processor: true,
            duplicate_block_status_code: StatusCode::ACCEPTED,
        }
    }
}

#[derive(Debug)]
pub enum Error {
    Warp(warp::Error),
    Other(String),
}

impl From<warp::Error> for Error {
    fn from(e: warp::Error) -> Self {
        Error::Warp(e)
    }
}

impl From<String> for Error {
    fn from(e: String) -> Self {
        Error::Other(e)
    }
}

/// Creates a `warp` logging wrapper which we use to create `slog` logs.
pub fn slog_logging(
    log: Logger,
) -> warp::filters::log::Log<impl Fn(warp::filters::log::Info) + Clone> {
    warp::log::custom(move |info| {
        match info.status() {
            status
                if status == StatusCode::OK
                    || status == StatusCode::NOT_FOUND
                    || status == StatusCode::PARTIAL_CONTENT =>
            {
                debug!(
                    log,
                    "Processed HTTP API request";
                    "elapsed" => format!("{:?}", info.elapsed()),
                    "status" => status.to_string(),
                    "path" => info.path(),
                    "method" => info.method().to_string(),
                );
            }
            status => {
                warn!(
                    log,
                    "Error processing HTTP API request";
                    "elapsed" => format!("{:?}", info.elapsed()),
                    "status" => status.to_string(),
                    "path" => info.path(),
                    "method" => info.method().to_string(),
                );
            }
        };
    })
}

/// Creates a `warp` logging wrapper which we use for Prometheus metrics (not necessarily logging,
/// per say).
pub fn prometheus_metrics() -> warp::filters::log::Log<impl Fn(warp::filters::log::Info) + Clone> {
    warp::log::custom(move |info| {
        // Here we restrict the `info.path()` value to some predefined values. Without this, we end
        // up with a new metric type each time someone includes something unique in the path (e.g.,
        // a block hash).
        let path = {
            let equals = |s: &'static str| -> Option<&'static str> {
                if info.path() == format!("/{}/{}", API_PREFIX, s) {
                    Some(s)
                } else {
                    None
                }
            };

            let starts_with = |s: &'static str| -> Option<&'static str> {
                if info.path().starts_with(&format!("/{}/{}", API_PREFIX, s)) {
                    Some(s)
                } else {
                    None
                }
            };

            // First line covers `POST /v1/beacon/blocks` only
            equals("v1/beacon/blocks")
                .or_else(|| starts_with("v1/validator/blocks"))
                .or_else(|| starts_with("v2/validator/blocks"))
                .or_else(|| starts_with("v1/validator/blinded_blocks"))
                .or_else(|| starts_with("v1/validator/duties/attester"))
                .or_else(|| starts_with("v1/validator/duties/proposer"))
                .or_else(|| starts_with("v1/validator/duties/sync"))
                .or_else(|| starts_with("v1/validator/attestation_data"))
                .or_else(|| starts_with("v1/validator/aggregate_attestation"))
                .or_else(|| starts_with("v1/validator/aggregate_and_proofs"))
                .or_else(|| starts_with("v1/validator/sync_committee_contribution"))
                .or_else(|| starts_with("v1/validator/contribution_and_proofs"))
                .or_else(|| starts_with("v1/validator/beacon_committee_subscriptions"))
                .or_else(|| starts_with("v1/validator/sync_committee_subscriptions"))
                .or_else(|| starts_with("v1/beacon/pool/attestations"))
                .or_else(|| starts_with("v1/beacon/pool/sync_committees"))
                .or_else(|| starts_with("v1/beacon/blocks/head/root"))
                .or_else(|| starts_with("v1/validator/prepare_beacon_proposer"))
                .or_else(|| starts_with("v1/validator/register_validator"))
                .or_else(|| starts_with("v1/beacon/"))
                .or_else(|| starts_with("v2/beacon/"))
                .or_else(|| starts_with("v1/config/"))
                .or_else(|| starts_with("v1/debug/"))
                .or_else(|| starts_with("v2/debug/"))
                .or_else(|| starts_with("v1/events/"))
                .or_else(|| starts_with("v1/node/"))
                .or_else(|| starts_with("v1/validator/"))
                .unwrap_or("other")
        };

        metrics::inc_counter_vec(&metrics::HTTP_API_PATHS_TOTAL, &[path]);
        metrics::inc_counter_vec(
            &metrics::HTTP_API_STATUS_CODES_TOTAL,
            &[&info.status().to_string()],
        );
        metrics::observe_timer_vec(&metrics::HTTP_API_PATHS_TIMES, &[path], info.elapsed());
    })
}

/// Creates a server that will serve requests using information from `ctx`.
///
/// The server will shut down gracefully when the `shutdown` future resolves.
///
/// ## Returns
///
/// This function will bind the server to the provided address and then return a tuple of:
///
/// - `SocketAddr`: the address that the HTTP server will listen on.
/// - `Future`: the actual server future that will need to be awaited.
///
/// ## Errors
///
/// Returns an error if the server is unable to bind or there is another error during
/// configuration.
pub fn serve<T: BeaconChainTypes>(
    ctx: Arc<Context<T>>,
    shutdown: impl Future<Output = ()> + Send + Sync + 'static,
) -> Result<HttpServer, Error> {
    let config = ctx.config.clone();
    let allow_sync_stalled = config.allow_sync_stalled;
    let log = ctx.log.clone();

    // Configure CORS.
    let cors_builder = {
        let builder = warp::cors()
            .allow_methods(vec!["GET", "POST"])
            .allow_headers(vec!["Content-Type"]);

        warp_utils::cors::set_builder_origins(
            builder,
            config.allow_origin.as_deref(),
            (config.listen_addr, config.listen_port),
        )?
    };

    // Sanity check.
    if !config.enabled {
        crit!(log, "Cannot start disabled HTTP server");
        return Err(Error::Other(
            "A disabled server should not be started".to_string(),
        ));
    }

    // Create a filter that extracts the endpoint version.
    let any_version = warp::path(API_PREFIX).and(warp::path::param::<EndpointVersion>().or_else(
        |_| async move {
            Err(warp_utils::reject::custom_bad_request(
                "Invalid version identifier".to_string(),
            ))
        },
    ));

    // Filter that enforces a single endpoint version and then discards the `EndpointVersion`.
    let single_version = |reqd: EndpointVersion| {
        any_version
            .and_then(move |version| async move {
                if version == reqd {
                    Ok(())
                } else {
                    Err(unsupported_version_rejection(version))
                }
            })
            .untuple_one()
    };

    let eth_v1 = single_version(V1);
    let eth_v2 = single_version(V2);

    // Create a `warp` filter that provides access to the network globals.
    let inner_network_globals = ctx.network_globals.clone();
    let network_globals = warp::any()
        .map(move || inner_network_globals.clone())
        .and_then(|network_globals| async move {
            match network_globals {
                Some(globals) => Ok(globals),
                None => Err(warp_utils::reject::custom_not_found(
                    "network globals are not initialized.".to_string(),
                )),
            }
        });

    // Create a `warp` filter for the data_dir.
    let inner_data_dir = ctx.config.data_dir.clone();
    let data_dir_filter = warp::any().map(move || inner_data_dir.clone());

    // Create a `warp` filter that provides access to the beacon chain.
    let inner_ctx = ctx.clone();
    let chain_filter =
        warp::any()
            .map(move || inner_ctx.chain.clone())
            .and_then(|chain| async move {
                match chain {
                    Some(chain) => Ok(chain),
                    None => Err(warp_utils::reject::custom_not_found(
                        "Beacon chain genesis has not yet been observed.".to_string(),
                    )),
                }
            });

    // Create a `warp` filter that provides access to the network sender channel.
    let network_tx = ctx
        .network_senders
        .as_ref()
        .map(|senders| senders.network_send());
    let network_tx_filter =
        warp::any()
            .map(move || network_tx.clone())
            .and_then(|network_tx| async move {
                match network_tx {
                    Some(network_tx) => Ok(network_tx),
                    None => Err(warp_utils::reject::custom_not_found(
                        "The networking stack has not yet started (network_tx).".to_string(),
                    )),
                }
            });

    // Create a `warp` filter that provides access to the network attestation subscription channel.
    let validator_subscriptions_tx = ctx
        .network_senders
        .as_ref()
        .map(|senders| senders.validator_subscription_send());
    let validator_subscription_tx_filter = warp::any()
        .map(move || validator_subscriptions_tx.clone())
        .and_then(|validator_subscriptions_tx| async move {
            match validator_subscriptions_tx {
                Some(validator_subscriptions_tx) => Ok(validator_subscriptions_tx),
                None => Err(warp_utils::reject::custom_not_found(
                    "The networking stack has not yet started (validator_subscription_tx)."
                        .to_string(),
                )),
            }
        });

    // Create a `warp` filter that provides access to the Eth1 service.
    let inner_ctx = ctx.clone();
    let eth1_service_filter = warp::any()
        .map(move || inner_ctx.eth1_service.clone())
        .and_then(|eth1_service| async move {
            match eth1_service {
                Some(eth1_service) => Ok(eth1_service),
                None => Err(warp_utils::reject::custom_not_found(
                    "The Eth1 service is not started. Use --eth1 on the CLI.".to_string(),
                )),
            }
        });

    // Create a `warp` filter that rejects requests whilst the node is syncing.
    let not_while_syncing_filter =
        warp::any()
            .and(network_globals.clone())
            .and(chain_filter.clone())
            .and_then(
                move |network_globals: Arc<NetworkGlobals<T::EthSpec>>,
                      chain: Arc<BeaconChain<T>>| async move {
                    match *network_globals.sync_state.read() {
                        SyncState::SyncingFinalized { .. } => {
                            let head_slot = chain.canonical_head.cached_head().head_slot();

                            let current_slot =
                                chain.slot_clock.now_or_genesis().ok_or_else(|| {
                                    warp_utils::reject::custom_server_error(
                                        "unable to read slot clock".to_string(),
                                    )
                                })?;

                            let tolerance = SYNC_TOLERANCE_EPOCHS * T::EthSpec::slots_per_epoch();

                            if head_slot + tolerance >= current_slot {
                                Ok(())
                            } else {
                                Err(warp_utils::reject::not_synced(format!(
                                    "head slot is {}, current slot is {}",
                                    head_slot, current_slot
                                )))
                            }
                        }
                        SyncState::SyncingHead { .. }
                        | SyncState::SyncTransition
                        | SyncState::BackFillSyncing { .. } => Ok(()),
                        SyncState::Synced => Ok(()),
                        SyncState::Stalled if allow_sync_stalled => Ok(()),
                        SyncState::Stalled => Err(warp_utils::reject::not_synced(
                            "sync is stalled".to_string(),
                        )),
                    }
                },
            )
            .untuple_one();

    // Create a `warp` filter that provides access to the logger.
    let inner_ctx = ctx.clone();
    let log_filter = warp::any().map(move || inner_ctx.log.clone());

    let inner_components = ctx.sse_logging_components.clone();
    let sse_component_filter = warp::any().map(move || inner_components.clone());

    // Create a `warp` filter that provides access to local system information.
    let system_info = Arc::new(RwLock::new(sysinfo::System::new()));
    {
        // grab write access for initialisation
        let mut system_info = system_info.write();
        system_info.refresh_disks_list();
        system_info.refresh_networks_list();
        system_info.refresh_cpu_specifics(sysinfo::CpuRefreshKind::everything());
        system_info.refresh_cpu();
    } // end lock

    let system_info_filter =
        warp::any()
            .map(move || system_info.clone())
            .map(|sysinfo: Arc<RwLock<System>>| {
                {
                    // refresh stats
                    let mut sysinfo_lock = sysinfo.write();
                    sysinfo_lock.refresh_memory();
                    sysinfo_lock.refresh_cpu_specifics(sysinfo::CpuRefreshKind::everything());
                    sysinfo_lock.refresh_cpu();
                    sysinfo_lock.refresh_system();
                    sysinfo_lock.refresh_networks();
                    sysinfo_lock.refresh_disks();
                } // end lock
                sysinfo
            });

    let app_start = std::time::Instant::now();
    let app_start_filter = warp::any().map(move || app_start);

    // Create a `warp` filter that provides access to the `TaskSpawner`.
    let beacon_processor_send = ctx
        .beacon_processor_send
        .clone()
        .filter(|_| config.enable_beacon_processor);
    let task_spawner_filter =
        warp::any().map(move || TaskSpawner::new(beacon_processor_send.clone()));

    let duplicate_block_status_code = ctx.config.duplicate_block_status_code;

    /*
     *
     * Start of HTTP method definitions.
     *
     */

    // GET beacon/genesis
    let get_beacon_genesis = eth_v1
        .and(warp::path("beacon"))
        .and(warp::path("genesis"))
        .and(warp::path::end())
        .and(task_spawner_filter.clone())
        .and(chain_filter.clone())
        .then(
            |task_spawner: TaskSpawner<T::EthSpec>, chain: Arc<BeaconChain<T>>| {
                task_spawner.blocking_json_task(Priority::P1, move || {
                    let genesis_data = api_types::GenesisData {
                        genesis_time: chain.genesis_time,
                        genesis_validators_root: chain.genesis_validators_root,
                        genesis_fork_version: chain.spec.genesis_fork_version,
                    };
                    Ok(api_types::GenericResponse::from(genesis_data))
                })
            },
        );

    /*
     * beacon/states/{state_id}
     */

    let beacon_states_path = eth_v1
        .and(warp::path("beacon"))
        .and(warp::path("states"))
        .and(warp::path::param::<StateId>().or_else(|_| async {
            Err(warp_utils::reject::custom_bad_request(
                "Invalid state ID".to_string(),
            ))
        }))
        .and(task_spawner_filter.clone())
        .and(chain_filter.clone());

    // GET beacon/states/{state_id}/root
    let get_beacon_state_root = beacon_states_path
        .clone()
        .and(warp::path("root"))
        .and(warp::path::end())
        .then(
            |state_id: StateId,
             task_spawner: TaskSpawner<T::EthSpec>,
             chain: Arc<BeaconChain<T>>| {
                task_spawner.blocking_json_task(Priority::P1, move || {
                    let (root, execution_optimistic, finalized) = state_id.root(&chain)?;
                    Ok(root)
                        .map(api_types::RootData::from)
                        .map(api_types::GenericResponse::from)
                        .map(|resp| {
                            resp.add_execution_optimistic_finalized(execution_optimistic, finalized)
                        })
                })
            },
        );

    // GET beacon/states/{state_id}/fork
    let get_beacon_state_fork = beacon_states_path
        .clone()
        .and(warp::path("fork"))
        .and(warp::path::end())
        .then(
            |state_id: StateId,
             task_spawner: TaskSpawner<T::EthSpec>,
             chain: Arc<BeaconChain<T>>| {
                task_spawner.blocking_json_task(Priority::P1, move || {
                    let (fork, execution_optimistic, finalized) =
                        state_id.fork_and_execution_optimistic_and_finalized(&chain)?;
                    Ok(api_types::ExecutionOptimisticFinalizedResponse {
                        data: fork,
                        execution_optimistic: Some(execution_optimistic),
                        finalized: Some(finalized),
                    })
                })
            },
        );

    // GET beacon/states/{state_id}/finality_checkpoints
    let get_beacon_state_finality_checkpoints = beacon_states_path
        .clone()
        .and(warp::path("finality_checkpoints"))
        .and(warp::path::end())
        .then(
            |state_id: StateId,
             task_spawner: TaskSpawner<T::EthSpec>,
             chain: Arc<BeaconChain<T>>| {
                task_spawner.blocking_json_task(Priority::P1, move || {
                    let (data, execution_optimistic, finalized) = state_id
                        .map_state_and_execution_optimistic_and_finalized(
                            &chain,
                            |state, execution_optimistic, finalized| {
                                Ok((
                                    api_types::FinalityCheckpointsData {
                                        previous_justified: state.previous_justified_checkpoint(),
                                        current_justified: state.current_justified_checkpoint(),
                                        finalized: state.finalized_checkpoint(),
                                    },
                                    execution_optimistic,
                                    finalized,
                                ))
                            },
                        )?;

                    Ok(api_types::ExecutionOptimisticFinalizedResponse {
                        data,
                        execution_optimistic: Some(execution_optimistic),
                        finalized: Some(finalized),
                    })
                })
            },
        );

    // GET beacon/states/{state_id}/validator_balances?id
    let get_beacon_state_validator_balances = beacon_states_path
        .clone()
        .and(warp::path("validator_balances"))
        .and(warp::path::end())
        .and(multi_key_query::<api_types::ValidatorBalancesQuery>())
        .then(
            |state_id: StateId,
             task_spawner: TaskSpawner<T::EthSpec>,
             chain: Arc<BeaconChain<T>>,
             query_res: Result<api_types::ValidatorBalancesQuery, warp::Rejection>| {
                task_spawner.blocking_json_task(Priority::P1, move || {
                    let query = query_res?;
                    let (data, execution_optimistic, finalized) = state_id
                        .map_state_and_execution_optimistic_and_finalized(
                            &chain,
                            |state, execution_optimistic, finalized| {
                                Ok((
                                    state
                                        .validators()
                                        .iter()
                                        .zip(state.balances().iter())
                                        .enumerate()
                                        // filter by validator id(s) if provided
                                        .filter(|(index, (validator, _))| {
                                            query.id.as_ref().map_or(true, |ids| {
                                                ids.iter().any(|id| match id {
                                                    ValidatorId::PublicKey(pubkey) => {
                                                        &validator.pubkey == pubkey
                                                    }
                                                    ValidatorId::Index(param_index) => {
                                                        *param_index == *index as u64
                                                    }
                                                })
                                            })
                                        })
                                        .map(|(index, (_, balance))| {
                                            Some(api_types::ValidatorBalanceData {
                                                index: index as u64,
                                                balance: *balance,
                                            })
                                        })
                                        .collect::<Vec<_>>(),
                                    execution_optimistic,
                                    finalized,
                                ))
                            },
                        )?;

                    Ok(api_types::ExecutionOptimisticFinalizedResponse {
                        data,
                        execution_optimistic: Some(execution_optimistic),
                        finalized: Some(finalized),
                    })
                })
            },
        );

    // GET beacon/states/{state_id}/validators?id,status
    let get_beacon_state_validators = beacon_states_path
        .clone()
        .and(warp::path("validators"))
        .and(warp::path::end())
        .and(multi_key_query::<api_types::ValidatorsQuery>())
        .then(
            |state_id: StateId,
             task_spawner: TaskSpawner<T::EthSpec>,
             chain: Arc<BeaconChain<T>>,
             query_res: Result<api_types::ValidatorsQuery, warp::Rejection>| {
                task_spawner.blocking_json_task(Priority::P1, move || {
                    let query = query_res?;
                    let (data, execution_optimistic, finalized) = state_id
                        .map_state_and_execution_optimistic_and_finalized(
                            &chain,
                            |state, execution_optimistic, finalized| {
                                let epoch = state.current_epoch();
                                let far_future_epoch = chain.spec.far_future_epoch;

                                Ok((
                                    state
                                        .validators()
                                        .iter()
                                        .zip(state.balances().iter())
                                        .enumerate()
                                        // filter by validator id(s) if provided
                                        .filter(|(index, (validator, _))| {
                                            query.id.as_ref().map_or(true, |ids| {
                                                ids.iter().any(|id| match id {
                                                    ValidatorId::PublicKey(pubkey) => {
                                                        &validator.pubkey == pubkey
                                                    }
                                                    ValidatorId::Index(param_index) => {
                                                        *param_index == *index as u64
                                                    }
                                                })
                                            })
                                        })
                                        // filter by status(es) if provided and map the result
                                        .filter_map(|(index, (validator, balance))| {
                                            let status = api_types::ValidatorStatus::from_validator(
                                                validator,
                                                epoch,
                                                far_future_epoch,
                                            );

                                            let status_matches =
                                                query.status.as_ref().map_or(true, |statuses| {
                                                    statuses.contains(&status)
                                                        || statuses.contains(&status.superstatus())
                                                });

                                            if status_matches {
                                                Some(api_types::ValidatorData {
                                                    index: index as u64,
                                                    balance: *balance,
                                                    status,
                                                    validator: validator.clone(),
                                                })
                                            } else {
                                                None
                                            }
                                        })
                                        .collect::<Vec<_>>(),
                                    execution_optimistic,
                                    finalized,
                                ))
                            },
                        )?;

                    Ok(api_types::ExecutionOptimisticFinalizedResponse {
                        data,
                        execution_optimistic: Some(execution_optimistic),
                        finalized: Some(finalized),
                    })
                })
            },
        );

    // GET beacon/states/{state_id}/validators/{validator_id}
    let get_beacon_state_validators_id = beacon_states_path
        .clone()
        .and(warp::path("validators"))
        .and(warp::path::param::<ValidatorId>().or_else(|_| async {
            Err(warp_utils::reject::custom_bad_request(
                "Invalid validator ID".to_string(),
            ))
        }))
        .and(warp::path::end())
        .then(
            |state_id: StateId,
             task_spawner: TaskSpawner<T::EthSpec>,
             chain: Arc<BeaconChain<T>>,
             validator_id: ValidatorId| {
                task_spawner.blocking_json_task(Priority::P1, move || {
                    let (data, execution_optimistic, finalized) = state_id
                        .map_state_and_execution_optimistic_and_finalized(
                            &chain,
                            |state, execution_optimistic, finalized| {
                                let index_opt = match &validator_id {
                                    ValidatorId::PublicKey(pubkey) => pubkey_to_validator_index(
                                        &chain, state, pubkey,
                                    )
                                    .map_err(|e| {
                                        warp_utils::reject::custom_not_found(format!(
                                            "unable to access pubkey cache: {e:?}",
                                        ))
                                    })?,
                                    ValidatorId::Index(index) => Some(*index as usize),
                                };

                                Ok((
                                    index_opt
                                        .and_then(|index| {
                                            let validator = state.validators().get(index)?;
                                            let balance = *state.balances().get(index)?;
                                            let epoch = state.current_epoch();
                                            let far_future_epoch = chain.spec.far_future_epoch;

                                            Some(api_types::ValidatorData {
                                                index: index as u64,
                                                balance,
                                                status: api_types::ValidatorStatus::from_validator(
                                                    validator,
                                                    epoch,
                                                    far_future_epoch,
                                                ),
                                                validator: validator.clone(),
                                            })
                                        })
                                        .ok_or_else(|| {
                                            warp_utils::reject::custom_not_found(format!(
                                                "unknown validator: {}",
                                                validator_id
                                            ))
                                        })?,
                                    execution_optimistic,
                                    finalized,
                                ))
                            },
                        )?;

                    Ok(api_types::ExecutionOptimisticFinalizedResponse {
                        data,
                        execution_optimistic: Some(execution_optimistic),
                        finalized: Some(finalized),
                    })
                })
            },
        );

    // GET beacon/states/{state_id}/committees?slot,index,epoch
    let get_beacon_state_committees = beacon_states_path
        .clone()
        .and(warp::path("committees"))
        .and(warp::query::<api_types::CommitteesQuery>())
        .and(warp::path::end())
        .then(
            |state_id: StateId,
             task_spawner: TaskSpawner<T::EthSpec>,
             chain: Arc<BeaconChain<T>>,
             query: api_types::CommitteesQuery| {
                task_spawner.blocking_json_task(Priority::P1, move || {
                    let (data, execution_optimistic, finalized) = state_id
                        .map_state_and_execution_optimistic_and_finalized(
                            &chain,
                            |state, execution_optimistic, finalized| {
                                let current_epoch = state.current_epoch();
                                let epoch = query.epoch.unwrap_or(current_epoch);

                                // Attempt to obtain the committee_cache from the beacon chain
                                let decision_slot = (epoch.saturating_sub(2u64))
                                    .end_slot(T::EthSpec::slots_per_epoch());
                                // Find the decision block and skip to another method on any kind
                                // of failure
                                let shuffling_id = if let Ok(Some(shuffling_decision_block)) =
                                    chain.block_root_at_slot(decision_slot, WhenSlotSkipped::Prev)
                                {
                                    Some(AttestationShufflingId {
                                        shuffling_epoch: epoch,
                                        shuffling_decision_block,
                                    })
                                } else {
                                    None
                                };

                                // Attempt to read from the chain cache if there exists a
                                // shuffling_id
                                let maybe_cached_shuffling = if let Some(shuffling_id) =
                                    shuffling_id.as_ref()
                                {
                                    chain
                                        .shuffling_cache
                                        .try_write_for(std::time::Duration::from_secs(1))
                                        .and_then(|mut cache_write| cache_write.get(shuffling_id))
                                        .and_then(|cache_item| cache_item.wait().ok())
                                } else {
                                    None
                                };

                                let committee_cache = if let Some(ref shuffling) =
                                    maybe_cached_shuffling
                                {
                                    Cow::Borrowed(&**shuffling)
                                } else {
                                    let possibly_built_cache =
                                        match RelativeEpoch::from_epoch(current_epoch, epoch) {
                                            Ok(relative_epoch)
                                                if state.committee_cache_is_initialized(
                                                    relative_epoch,
                                                ) =>
                                            {
                                                state
                                                    .committee_cache(relative_epoch)
                                                    .map(Cow::Borrowed)
                                            }
                                            _ => CommitteeCache::initialized(
                                                state,
                                                epoch,
                                                &chain.spec,
                                            )
                                            .map(Cow::Owned),
                                        }
                                        .map_err(|e| {
                                            match e {
                                                BeaconStateError::EpochOutOfBounds => {
                                                    let max_sprp =
                                                        T::EthSpec::slots_per_historical_root()
                                                            as u64;
                                                    let first_subsequent_restore_point_slot =
                                                        ((epoch.start_slot(
                                                            T::EthSpec::slots_per_epoch(),
                                                        ) / max_sprp)
                                                            + 1)
                                                            * max_sprp;
                                                    if epoch < current_epoch {
                                                        warp_utils::reject::custom_bad_request(
                                                            format!(
                                                                "epoch out of bounds, \
                                                                 try state at slot {}",
                                                                first_subsequent_restore_point_slot,
                                                            ),
                                                        )
                                                    } else {
                                                        warp_utils::reject::custom_bad_request(
                                                            "epoch out of bounds, \
                                                             too far in future"
                                                                .into(),
                                                        )
                                                    }
                                                }
                                                _ => {
                                                    warp_utils::reject::beacon_chain_error(e.into())
                                                }
                                            }
                                        })?;

                                    // Attempt to write to the beacon cache (only if the cache
                                    // size is not the default value).
                                    if chain.config.shuffling_cache_size
                                        != beacon_chain::shuffling_cache::DEFAULT_CACHE_SIZE
                                    {
                                        if let Some(shuffling_id) = shuffling_id {
                                            if let Some(mut cache_write) = chain
                                                .shuffling_cache
                                                .try_write_for(std::time::Duration::from_secs(1))
                                            {
                                                cache_write.insert_committee_cache(
                                                    shuffling_id,
                                                    &*possibly_built_cache,
                                                );
                                            }
                                        }
                                    }
                                    possibly_built_cache
                                };

                                // Use either the supplied slot or all slots in the epoch.
                                let slots =
                                    query.slot.map(|slot| vec![slot]).unwrap_or_else(|| {
                                        epoch.slot_iter(T::EthSpec::slots_per_epoch()).collect()
                                    });

                                // Use either the supplied committee index or all available indices.
                                let indices =
                                    query.index.map(|index| vec![index]).unwrap_or_else(|| {
                                        (0..committee_cache.committees_per_slot()).collect()
                                    });

                                let mut response = Vec::with_capacity(slots.len() * indices.len());

                                for slot in slots {
                                    // It is not acceptable to query with a slot that is not within the
                                    // specified epoch.
                                    if slot.epoch(T::EthSpec::slots_per_epoch()) != epoch {
                                        return Err(warp_utils::reject::custom_bad_request(
                                            format!("{} is not in epoch {}", slot, epoch),
                                        ));
                                    }

                                    for &index in &indices {
                                        let committee = committee_cache
                                            .get_beacon_committee(slot, index)
                                            .ok_or_else(|| {
                                                warp_utils::reject::custom_bad_request(format!(
                                                    "committee index {} does not exist in epoch {}",
                                                    index, epoch
                                                ))
                                            })?;

                                        response.push(api_types::CommitteeData {
                                            index,
                                            slot,
                                            validators: committee
                                                .committee
                                                .iter()
                                                .map(|i| *i as u64)
                                                .collect(),
                                        });
                                    }
                                }

                                Ok((response, execution_optimistic, finalized))
                            },
                        )?;
                    Ok(api_types::ExecutionOptimisticFinalizedResponse {
                        data,
                        execution_optimistic: Some(execution_optimistic),
                        finalized: Some(finalized),
                    })
                })
            },
        );

    // GET beacon/states/{state_id}/sync_committees?epoch
    let get_beacon_state_sync_committees = beacon_states_path
        .clone()
        .and(warp::path("sync_committees"))
        .and(warp::query::<api_types::SyncCommitteesQuery>())
        .and(warp::path::end())
        .then(
            |state_id: StateId,
             task_spawner: TaskSpawner<T::EthSpec>,
             chain: Arc<BeaconChain<T>>,
             query: api_types::SyncCommitteesQuery| {
                task_spawner.blocking_json_task(Priority::P1, move || {
                    let (sync_committee, execution_optimistic, finalized) = state_id
                        .map_state_and_execution_optimistic_and_finalized(
                            &chain,
                            |state, execution_optimistic, finalized| {
                                let current_epoch = state.current_epoch();
                                let epoch = query.epoch.unwrap_or(current_epoch);
                                Ok((
                                    state
                                        .get_built_sync_committee(epoch, &chain.spec)
                                        .map(|committee| committee.clone())
                                        .map_err(|e| match e {
                                            BeaconStateError::SyncCommitteeNotKnown { .. } => {
                                                warp_utils::reject::custom_bad_request(format!(
                                                    "state at epoch {} has no \
                                                     sync committee for epoch {}",
                                                    current_epoch, epoch
                                                ))
                                            }
                                            BeaconStateError::IncorrectStateVariant => {
                                                warp_utils::reject::custom_bad_request(format!(
                                                    "state at epoch {} is not activated for Altair",
                                                    current_epoch,
                                                ))
                                            }
                                            e => warp_utils::reject::beacon_state_error(e),
                                        })?,
                                    execution_optimistic,
                                    finalized,
                                ))
                            },
                        )?;

                    let validators = chain
                        .validator_indices(sync_committee.pubkeys.iter())
                        .map_err(warp_utils::reject::beacon_chain_error)?;

                    let validator_aggregates = validators
                        .chunks_exact(T::EthSpec::sync_subcommittee_size())
                        .map(|indices| api_types::SyncSubcommittee {
                            indices: indices.to_vec(),
                        })
                        .collect();

                    let response = api_types::SyncCommitteeByValidatorIndices {
                        validators,
                        validator_aggregates,
                    };

                    Ok(api_types::GenericResponse::from(response)
                        .add_execution_optimistic_finalized(execution_optimistic, finalized))
                })
            },
        );

    // GET beacon/states/{state_id}/randao?epoch
    let get_beacon_state_randao = beacon_states_path
        .clone()
        .and(warp::path("randao"))
        .and(warp::query::<api_types::RandaoQuery>())
        .and(warp::path::end())
        .then(
            |state_id: StateId,
             task_spawner: TaskSpawner<T::EthSpec>,
             chain: Arc<BeaconChain<T>>,
             query: api_types::RandaoQuery| {
                task_spawner.blocking_json_task(Priority::P1, move || {
                    let (randao, execution_optimistic, finalized) = state_id
                        .map_state_and_execution_optimistic_and_finalized(
                            &chain,
                            |state, execution_optimistic, finalized| {
                                let epoch = query.epoch.unwrap_or_else(|| state.current_epoch());
                                let randao = *state.get_randao_mix(epoch).map_err(|e| {
                                    warp_utils::reject::custom_bad_request(format!(
                                        "epoch out of range: {e:?}"
                                    ))
                                })?;
                                Ok((randao, execution_optimistic, finalized))
                            },
                        )?;

                    Ok(
                        api_types::GenericResponse::from(api_types::RandaoMix { randao })
                            .add_execution_optimistic_finalized(execution_optimistic, finalized),
                    )
                })
            },
        );

    // GET beacon/headers
    //
    // Note: this endpoint only returns information about blocks in the canonical chain. Given that
    // there's a `canonical` flag on the response, I assume it should also return non-canonical
    // things. Returning non-canonical things is hard for us since we don't already have a
    // mechanism for arbitrary forwards block iteration, we only support iterating forwards along
    // the canonical chain.
    let get_beacon_headers = eth_v1
        .and(warp::path("beacon"))
        .and(warp::path("headers"))
        .and(warp::query::<api_types::HeadersQuery>())
        .and(warp::path::end())
        .and(task_spawner_filter.clone())
        .and(chain_filter.clone())
        .then(
            |query: api_types::HeadersQuery,
             task_spawner: TaskSpawner<T::EthSpec>,
             chain: Arc<BeaconChain<T>>| {
                task_spawner.blocking_json_task(Priority::P1, move || {
                    let (root, block, execution_optimistic, finalized) =
                        match (query.slot, query.parent_root) {
                            // No query parameters, return the canonical head block.
                            (None, None) => {
                                let (cached_head, execution_status) = chain
                                    .canonical_head
                                    .head_and_execution_status()
                                    .map_err(warp_utils::reject::beacon_chain_error)?;
                                (
                                    cached_head.head_block_root(),
                                    cached_head.snapshot.beacon_block.clone_as_blinded(),
                                    execution_status.is_optimistic_or_invalid(),
                                    false,
                                )
                            }
                            // Only the parent root parameter, do a forwards-iterator lookup.
                            (None, Some(parent_root)) => {
                                let (parent, execution_optimistic, _parent_finalized) =
                                    BlockId::from_root(parent_root).blinded_block(&chain)?;
                                let (root, _slot) = chain
                                    .forwards_iter_block_roots(parent.slot())
                                    .map_err(warp_utils::reject::beacon_chain_error)?
                                    // Ignore any skip-slots immediately following the parent.
                                    .find(|res| {
                                        res.as_ref().map_or(false, |(root, _)| *root != parent_root)
                                    })
                                    .transpose()
                                    .map_err(warp_utils::reject::beacon_chain_error)?
                                    .ok_or_else(|| {
                                        warp_utils::reject::custom_not_found(format!(
                                            "child of block with root {}",
                                            parent_root
                                        ))
                                    })?;

                                BlockId::from_root(root)
                                    .blinded_block(&chain)
                                    // Ignore this `execution_optimistic` since the first value has
                                    // more information about the original request.
                                    .map(|(block, _execution_optimistic, finalized)| {
                                        (root, block, execution_optimistic, finalized)
                                    })?
                            }
                            // Slot is supplied, search by slot and optionally filter by
                            // parent root.
                            (Some(slot), parent_root_opt) => {
                                let (root, execution_optimistic, finalized) =
                                    BlockId::from_slot(slot).root(&chain)?;
                                // Ignore the second `execution_optimistic`, the first one is the
                                // most relevant since it knows that we queried by slot.
                                let (block, _execution_optimistic, _finalized) =
                                    BlockId::from_root(root).blinded_block(&chain)?;

                                // If the parent root was supplied, check that it matches the block
                                // obtained via a slot lookup.
                                if let Some(parent_root) = parent_root_opt {
                                    if block.parent_root() != parent_root {
                                        return Err(warp_utils::reject::custom_not_found(format!(
                                            "no canonical block at slot {} with parent root {}",
                                            slot, parent_root
                                        )));
                                    }
                                }

                                (root, block, execution_optimistic, finalized)
                            }
                        };

                    let data = api_types::BlockHeaderData {
                        root,
                        canonical: true,
                        header: api_types::BlockHeaderAndSignature {
                            message: block.message().block_header(),
                            signature: block.signature().clone().into(),
                        },
                    };

                    Ok(api_types::GenericResponse::from(vec![data])
                        .add_execution_optimistic_finalized(execution_optimistic, finalized))
                })
            },
        );

    // GET beacon/headers/{block_id}
    let get_beacon_headers_block_id = eth_v1
        .and(warp::path("beacon"))
        .and(warp::path("headers"))
        .and(warp::path::param::<BlockId>().or_else(|_| async {
            Err(warp_utils::reject::custom_bad_request(
                "Invalid block ID".to_string(),
            ))
        }))
        .and(warp::path::end())
        .and(task_spawner_filter.clone())
        .and(chain_filter.clone())
        .then(
            |block_id: BlockId,
             task_spawner: TaskSpawner<T::EthSpec>,
             chain: Arc<BeaconChain<T>>| {
                task_spawner.blocking_json_task(Priority::P1, move || {
                    let (root, execution_optimistic, finalized) = block_id.root(&chain)?;
                    // Ignore the second `execution_optimistic` since the first one has more
                    // information about the original request.
                    let (block, _execution_optimistic, _finalized) =
                        BlockId::from_root(root).blinded_block(&chain)?;

                    let canonical = chain
                        .block_root_at_slot(block.slot(), WhenSlotSkipped::None)
                        .map_err(warp_utils::reject::beacon_chain_error)?
                        .map_or(false, |canonical| root == canonical);

                    let data = api_types::BlockHeaderData {
                        root,
                        canonical,
                        header: api_types::BlockHeaderAndSignature {
                            message: block.message().block_header(),
                            signature: block.signature().clone().into(),
                        },
                    };

                    Ok(api_types::ExecutionOptimisticFinalizedResponse {
                        execution_optimistic: Some(execution_optimistic),
                        finalized: Some(finalized),
                        data,
                    })
                })
            },
        );

    /*
     * beacon/blocks
     */

    // POST beacon/blocks
    let post_beacon_blocks = eth_v1
        .and(warp::path("beacon"))
        .and(warp::path("blocks"))
        .and(warp::path::end())
        .and(warp::body::json())
        .and(task_spawner_filter.clone())
        .and(chain_filter.clone())
        .and(network_tx_filter.clone())
        .and(log_filter.clone())
        .then(
<<<<<<< HEAD
            |block_contents: SignedBlockContents<T::EthSpec>,
             task_spawner: TaskSpawner<T::EthSpec>,
             chain: Arc<BeaconChain<T>>,
             network_tx: UnboundedSender<NetworkMessage<T::EthSpec>>,
             log: Logger| {
=======
            move |block: Arc<SignedBeaconBlock<T::EthSpec>>,
                  task_spawner: TaskSpawner<T::EthSpec>,
                  chain: Arc<BeaconChain<T>>,
                  network_tx: UnboundedSender<NetworkMessage<T::EthSpec>>,
                  log: Logger| {
>>>>>>> 1ff40338
                task_spawner.spawn_async_with_rejection(Priority::P0, async move {
                    publish_blocks::publish_block(
                        None,
                        ProvenancedBlock::local(block_contents),
                        chain,
                        &network_tx,
                        log,
                        BroadcastValidation::default(),
                        duplicate_block_status_code,
                    )
                    .await
                })
            },
        );

    let post_beacon_blocks_ssz = eth_v1
        .and(warp::path("beacon"))
        .and(warp::path("blocks"))
        .and(warp::path::end())
        .and(warp::body::bytes())
        .and(task_spawner_filter.clone())
        .and(chain_filter.clone())
        .and(network_tx_filter.clone())
        .and(log_filter.clone())
        .then(
            move |block_bytes: Bytes,
                  task_spawner: TaskSpawner<T::EthSpec>,
                  chain: Arc<BeaconChain<T>>,
                  network_tx: UnboundedSender<NetworkMessage<T::EthSpec>>,
                  log: Logger| {
                task_spawner.spawn_async_with_rejection(Priority::P0, async move {
                    let block_contents = SignedBlockContents::<T::EthSpec>::from_ssz_bytes(
                        &block_bytes,
                        &chain.spec,
                    )
                    .map_err(|e| {
                        warp_utils::reject::custom_bad_request(format!("invalid SSZ: {e:?}"))
                    })?;
                    publish_blocks::publish_block(
                        None,
                        ProvenancedBlock::local(block_contents),
                        chain,
                        &network_tx,
                        log,
                        BroadcastValidation::default(),
                        duplicate_block_status_code,
                    )
                    .await
                })
            },
        );

    let post_beacon_blocks_v2 = eth_v2
        .and(warp::path("beacon"))
        .and(warp::path("blocks"))
        .and(warp::query::<api_types::BroadcastValidationQuery>())
        .and(warp::path::end())
        .and(warp::body::json())
        .and(task_spawner_filter.clone())
        .and(chain_filter.clone())
        .and(network_tx_filter.clone())
        .and(log_filter.clone())
        .then(
<<<<<<< HEAD
            |validation_level: api_types::BroadcastValidationQuery,
             block_contents: SignedBlockContents<T::EthSpec>,
             task_spawner: TaskSpawner<T::EthSpec>,
             chain: Arc<BeaconChain<T>>,
             network_tx: UnboundedSender<NetworkMessage<T::EthSpec>>,
             log: Logger| {
=======
            move |validation_level: api_types::BroadcastValidationQuery,
                  block: Arc<SignedBeaconBlock<T::EthSpec>>,
                  task_spawner: TaskSpawner<T::EthSpec>,
                  chain: Arc<BeaconChain<T>>,
                  network_tx: UnboundedSender<NetworkMessage<T::EthSpec>>,
                  log: Logger| {
>>>>>>> 1ff40338
                task_spawner.spawn_async_with_rejection(Priority::P0, async move {
                    publish_blocks::publish_block(
                        None,
                        ProvenancedBlock::local(block_contents),
                        chain,
                        &network_tx,
                        log,
                        validation_level.broadcast_validation,
                        duplicate_block_status_code,
                    )
                    .await
                })
            },
        );

    let post_beacon_blocks_v2_ssz = eth_v2
        .and(warp::path("beacon"))
        .and(warp::path("blocks"))
        .and(warp::query::<api_types::BroadcastValidationQuery>())
        .and(warp::path::end())
        .and(warp::body::bytes())
        .and(task_spawner_filter.clone())
        .and(chain_filter.clone())
        .and(network_tx_filter.clone())
        .and(log_filter.clone())
        .then(
            move |validation_level: api_types::BroadcastValidationQuery,
                  block_bytes: Bytes,
                  task_spawner: TaskSpawner<T::EthSpec>,
                  chain: Arc<BeaconChain<T>>,
                  network_tx: UnboundedSender<NetworkMessage<T::EthSpec>>,
                  log: Logger| {
                task_spawner.spawn_async_with_rejection(Priority::P0, async move {
                    let block_contents = SignedBlockContents::<T::EthSpec>::from_ssz_bytes(
                        &block_bytes,
                        &chain.spec,
                    )
                    .map_err(|e| {
                        warp_utils::reject::custom_bad_request(format!("invalid SSZ: {e:?}"))
                    })?;
                    publish_blocks::publish_block(
                        None,
                        ProvenancedBlock::local(block_contents),
                        chain,
                        &network_tx,
                        log,
                        validation_level.broadcast_validation,
                        duplicate_block_status_code,
                    )
                    .await
                })
            },
        );

    /*
     * beacon/blinded_blocks
     */

    // POST beacon/blinded_blocks
    let post_beacon_blinded_blocks = eth_v1
        .and(warp::path("beacon"))
        .and(warp::path("blinded_blocks"))
        .and(warp::path::end())
        .and(warp::body::json())
        .and(task_spawner_filter.clone())
        .and(chain_filter.clone())
        .and(network_tx_filter.clone())
        .and(log_filter.clone())
        .then(
<<<<<<< HEAD
            |block_contents: SignedBlockContents<T::EthSpec, BlindedPayload<_>>,
             task_spawner: TaskSpawner<T::EthSpec>,
             chain: Arc<BeaconChain<T>>,
             network_tx: UnboundedSender<NetworkMessage<T::EthSpec>>,
             log: Logger| {
=======
            move |block: SignedBlindedBeaconBlock<T::EthSpec>,
                  task_spawner: TaskSpawner<T::EthSpec>,
                  chain: Arc<BeaconChain<T>>,
                  network_tx: UnboundedSender<NetworkMessage<T::EthSpec>>,
                  log: Logger| {
>>>>>>> 1ff40338
                task_spawner.spawn_async_with_rejection(Priority::P0, async move {
                    publish_blocks::publish_blinded_block(
                        block_contents,
                        chain,
                        &network_tx,
                        log,
                        BroadcastValidation::default(),
                        duplicate_block_status_code,
                    )
                    .await
                })
            },
        );

    // POST beacon/blocks
    let post_beacon_blinded_blocks_ssz = eth_v1
        .and(warp::path("beacon"))
        .and(warp::path("blinded_blocks"))
        .and(warp::path::end())
        .and(warp::body::bytes())
        .and(task_spawner_filter.clone())
        .and(chain_filter.clone())
        .and(network_tx_filter.clone())
        .and(log_filter.clone())
        .then(
            move |block_bytes: Bytes,
                  task_spawner: TaskSpawner<T::EthSpec>,
                  chain: Arc<BeaconChain<T>>,
                  network_tx: UnboundedSender<NetworkMessage<T::EthSpec>>,
                  log: Logger| {
                task_spawner.spawn_async_with_rejection(Priority::P0, async move {
<<<<<<< HEAD
                    let block =
                        SignedBlockContents::<T::EthSpec, BlindedPayload<_>>::from_ssz_bytes(
                            &block_bytes,
                            &chain.spec,
                        )
                        .map_err(|e| {
                            warp_utils::reject::custom_bad_request(format!("invalid SSZ: {e:?}"))
                        })?;
=======
                    let block = SignedBlindedBeaconBlock::<T::EthSpec>::from_ssz_bytes(
                        &block_bytes,
                        &chain.spec,
                    )
                    .map_err(|e| {
                        warp_utils::reject::custom_bad_request(format!("invalid SSZ: {e:?}"))
                    })?;
>>>>>>> 1ff40338
                    publish_blocks::publish_blinded_block(
                        block,
                        chain,
                        &network_tx,
                        log,
                        BroadcastValidation::default(),
                        duplicate_block_status_code,
                    )
                    .await
                })
            },
        );

    let post_beacon_blinded_blocks_v2 = eth_v2
        .and(warp::path("beacon"))
        .and(warp::path("blinded_blocks"))
        .and(warp::query::<api_types::BroadcastValidationQuery>())
        .and(warp::path::end())
        .and(warp::body::json())
        .and(task_spawner_filter.clone())
        .and(chain_filter.clone())
        .and(network_tx_filter.clone())
        .and(log_filter.clone())
        .then(
<<<<<<< HEAD
            |validation_level: api_types::BroadcastValidationQuery,
             block_contents: SignedBlockContents<T::EthSpec, BlindedPayload<_>>,
             task_spawner: TaskSpawner<T::EthSpec>,
             chain: Arc<BeaconChain<T>>,
             network_tx: UnboundedSender<NetworkMessage<T::EthSpec>>,
             log: Logger| {
                task_spawner.spawn_async(Priority::P0, async move {
                    match publish_blocks::publish_blinded_block(
                        block_contents,
=======
            move |validation_level: api_types::BroadcastValidationQuery,
                  block: SignedBlindedBeaconBlock<T::EthSpec>,
                  task_spawner: TaskSpawner<T::EthSpec>,
                  chain: Arc<BeaconChain<T>>,
                  network_tx: UnboundedSender<NetworkMessage<T::EthSpec>>,
                  log: Logger| {
                task_spawner.spawn_async_with_rejection(Priority::P0, async move {
                    publish_blocks::publish_blinded_block(
                        block,
>>>>>>> 1ff40338
                        chain,
                        &network_tx,
                        log,
                        validation_level.broadcast_validation,
                        duplicate_block_status_code,
                    )
                    .await
                })
            },
        );

    let post_beacon_blinded_blocks_v2_ssz = eth_v2
        .and(warp::path("beacon"))
        .and(warp::path("blinded_blocks"))
        .and(warp::query::<api_types::BroadcastValidationQuery>())
        .and(warp::path::end())
        .and(warp::body::bytes())
<<<<<<< HEAD
=======
        .and(task_spawner_filter.clone())
>>>>>>> 1ff40338
        .and(chain_filter.clone())
        .and(network_tx_filter.clone())
        .and(log_filter.clone())
        .then(
<<<<<<< HEAD
            |validation_level: api_types::BroadcastValidationQuery,
             block_bytes: Bytes,
             chain: Arc<BeaconChain<T>>,
             network_tx: UnboundedSender<NetworkMessage<T::EthSpec>>,
             log: Logger| async move {
                let block =
                    match SignedBlockContents::<T::EthSpec, BlindedPayload<_>>::from_ssz_bytes(
                        &block_bytes,
                        &chain.spec,
                    ) {
                        Ok(data) => data,
                        Err(_) => {
                            return warp::reply::with_status(
                                StatusCode::BAD_REQUEST,
                                eth2::StatusCode::BAD_REQUEST,
                            )
                            .into_response();
                        }
                    };
                match publish_blocks::publish_blinded_block(
                    block,
                    chain,
                    &network_tx,
                    log,
                    validation_level.broadcast_validation,
                )
                .await
                {
                    Ok(()) => warp::reply().into_response(),
                    Err(e) => match warp_utils::reject::handle_rejection(e).await {
                        Ok(reply) => reply.into_response(),
                        Err(_) => warp::reply::with_status(
                            StatusCode::INTERNAL_SERVER_ERROR,
                            eth2::StatusCode::INTERNAL_SERVER_ERROR,
                        )
                        .into_response(),
                    },
                }
=======
            move |validation_level: api_types::BroadcastValidationQuery,
                  block_bytes: Bytes,
                  task_spawner: TaskSpawner<T::EthSpec>,
                  chain: Arc<BeaconChain<T>>,
                  network_tx: UnboundedSender<NetworkMessage<T::EthSpec>>,
                  log: Logger| {
                task_spawner.spawn_async_with_rejection(Priority::P0, async move {
                    let block = SignedBlindedBeaconBlock::<T::EthSpec>::from_ssz_bytes(
                        &block_bytes,
                        &chain.spec,
                    )
                    .map_err(|e| {
                        warp_utils::reject::custom_bad_request(format!("invalid SSZ: {e:?}"))
                    })?;
                    publish_blocks::publish_blinded_block(
                        block,
                        chain,
                        &network_tx,
                        log,
                        validation_level.broadcast_validation,
                        duplicate_block_status_code,
                    )
                    .await
                })
>>>>>>> 1ff40338
            },
        );

    let block_id_or_err = warp::path::param::<BlockId>().or_else(|_| async {
        Err(warp_utils::reject::custom_bad_request(
            "Invalid block ID".to_string(),
        ))
    });

    let beacon_blocks_path_v1 = eth_v1
        .and(warp::path("beacon"))
        .and(warp::path("blocks"))
        .and(block_id_or_err)
        .and(task_spawner_filter.clone())
        .and(chain_filter.clone());

    let beacon_blocks_path_any = any_version
        .and(warp::path("beacon"))
        .and(warp::path("blocks"))
        .and(block_id_or_err)
        .and(task_spawner_filter.clone())
        .and(chain_filter.clone());

    // GET beacon/blocks/{block_id}
    let get_beacon_block = beacon_blocks_path_any
        .clone()
        .and(warp::path::end())
        .and(warp::header::optional::<api_types::Accept>("accept"))
        .then(
            |endpoint_version: EndpointVersion,
             block_id: BlockId,
             task_spawner: TaskSpawner<T::EthSpec>,
             chain: Arc<BeaconChain<T>>,
             accept_header: Option<api_types::Accept>| {
                task_spawner.spawn_async_with_rejection(Priority::P1, async move {
                    let (block, execution_optimistic, finalized) =
                        block_id.full_block(&chain).await?;
                    let fork_name = block
                        .fork_name(&chain.spec)
                        .map_err(inconsistent_fork_rejection)?;

                    match accept_header {
                        Some(api_types::Accept::Ssz) => Response::builder()
                            .status(200)
                            .header("Content-Type", "application/octet-stream")
                            .body(block.as_ssz_bytes().into())
                            .map_err(|e| {
                                warp_utils::reject::custom_server_error(format!(
                                    "failed to create response: {}",
                                    e
                                ))
                            }),
                        _ => execution_optimistic_finalized_fork_versioned_response(
                            endpoint_version,
                            fork_name,
                            execution_optimistic,
                            finalized,
                            block,
                        )
                        .map(|res| warp::reply::json(&res).into_response()),
                    }
                    .map(|resp| add_consensus_version_header(resp, fork_name))
                })
            },
        );

    // GET beacon/blocks/{block_id}/root
    let get_beacon_block_root = beacon_blocks_path_v1
        .clone()
        .and(warp::path("root"))
        .and(warp::path::end())
        .then(
            |block_id: BlockId,
             task_spawner: TaskSpawner<T::EthSpec>,
             chain: Arc<BeaconChain<T>>| {
                task_spawner.blocking_json_task(Priority::P1, move || {
                    let (block, execution_optimistic, finalized) =
                        block_id.blinded_block(&chain)?;
                    Ok(api_types::GenericResponse::from(api_types::RootData::from(
                        block.canonical_root(),
                    ))
                    .add_execution_optimistic_finalized(execution_optimistic, finalized))
                })
            },
        );

    // GET beacon/blocks/{block_id}/attestations
    let get_beacon_block_attestations = beacon_blocks_path_v1
        .clone()
        .and(warp::path("attestations"))
        .and(warp::path::end())
        .then(
            |block_id: BlockId,
             task_spawner: TaskSpawner<T::EthSpec>,
             chain: Arc<BeaconChain<T>>| {
                task_spawner.blocking_json_task(Priority::P1, move || {
                    let (block, execution_optimistic, finalized) =
                        block_id.blinded_block(&chain)?;
                    Ok(api_types::GenericResponse::from(
                        block.message().body().attestations().clone(),
                    )
                    .add_execution_optimistic_finalized(execution_optimistic, finalized))
                })
            },
        );

    // GET beacon/blinded_blocks/{block_id}
    let get_beacon_blinded_block = eth_v1
        .and(warp::path("beacon"))
        .and(warp::path("blinded_blocks"))
        .and(block_id_or_err)
        .and(task_spawner_filter.clone())
        .and(chain_filter.clone())
        .and(warp::path::end())
        .and(warp::header::optional::<api_types::Accept>("accept"))
        .then(
            |block_id: BlockId,
             task_spawner: TaskSpawner<T::EthSpec>,
             chain: Arc<BeaconChain<T>>,
             accept_header: Option<api_types::Accept>| {
                task_spawner.blocking_response_task(Priority::P1, move || {
                    let (block, execution_optimistic, finalized) =
                        block_id.blinded_block(&chain)?;
                    let fork_name = block
                        .fork_name(&chain.spec)
                        .map_err(inconsistent_fork_rejection)?;

                    match accept_header {
                        Some(api_types::Accept::Ssz) => Response::builder()
                            .status(200)
                            .header("Content-Type", "application/octet-stream")
                            .body(block.as_ssz_bytes().into())
                            .map_err(|e| {
                                warp_utils::reject::custom_server_error(format!(
                                    "failed to create response: {}",
                                    e
                                ))
                            }),
                        _ => {
                            // Post as a V2 endpoint so we return the fork version.
                            execution_optimistic_finalized_fork_versioned_response(
                                V2,
                                fork_name,
                                execution_optimistic,
                                finalized,
                                block,
                            )
                            .map(|res| warp::reply::json(&res).into_response())
                        }
                    }
                    .map(|resp| add_consensus_version_header(resp, fork_name))
                })
            },
        );

    /*
     * beacon/blob_sidecars
     */

    // GET beacon/blob_sidecars/{block_id}
    let get_blobs = eth_v1
        .and(warp::path("beacon"))
        .and(warp::path("blob_sidecars"))
        .and(block_id_or_err)
        .and(warp::query::<api_types::BlobIndicesQuery>())
        .and(warp::path::end())
        .and(chain_filter.clone())
        .and(warp::header::optional::<api_types::Accept>("accept"))
        .and_then(
            |block_id: BlockId,
             indices: api_types::BlobIndicesQuery,
             chain: Arc<BeaconChain<T>>,
             accept_header: Option<api_types::Accept>| {
                async move {
                    let blob_sidecar_list_filtered =
                        block_id.blob_sidecar_list_filtered(indices, &chain).await?;
                    match accept_header {
                        Some(api_types::Accept::Ssz) => Response::builder()
                            .status(200)
                            .header("Content-Type", "application/octet-stream")
                            .body(blob_sidecar_list_filtered.as_ssz_bytes().into())
                            .map_err(|e| {
                                warp_utils::reject::custom_server_error(format!(
                                    "failed to create response: {}",
                                    e
                                ))
                            }),
                        _ => Ok(warp::reply::json(&api_types::GenericResponse::from(
                            blob_sidecar_list_filtered,
                        ))
                        .into_response()),
                    }
                }
            },
        );

    /*
     * beacon/pool
     */

    let beacon_pool_path = eth_v1
        .and(warp::path("beacon"))
        .and(warp::path("pool"))
        .and(task_spawner_filter.clone())
        .and(chain_filter.clone());

    // POST beacon/pool/attestations
    let post_beacon_pool_attestations = beacon_pool_path
        .clone()
        .and(warp::path("attestations"))
        .and(warp::path::end())
        .and(warp::body::json())
        .and(network_tx_filter.clone())
        .and(log_filter.clone())
        .then(
            |task_spawner: TaskSpawner<T::EthSpec>,
             chain: Arc<BeaconChain<T>>,
             attestations: Vec<Attestation<T::EthSpec>>,
             network_tx: UnboundedSender<NetworkMessage<T::EthSpec>>,
             log: Logger| {
                task_spawner.blocking_json_task(Priority::P0, move || {
                    let seen_timestamp = timestamp_now();
                    let mut failures = Vec::new();
                    let mut num_already_known = 0;

                    for (index, attestation) in attestations.as_slice().iter().enumerate() {
                        let attestation = match chain
                            .verify_unaggregated_attestation_for_gossip(attestation, None)
                        {
                            Ok(attestation) => attestation,
                            Err(AttnError::PriorAttestationKnown { .. }) => {
                                num_already_known += 1;

                                // Skip to the next attestation since an attestation for this
                                // validator is already known in this epoch.
                                //
                                // There's little value for the network in validating a second
                                // attestation for another validator since it is either:
                                //
                                // 1. A duplicate.
                                // 2. Slashable.
                                // 3. Invalid.
                                //
                                // We are likely to get duplicates in the case where a VC is using
                                // fallback BNs. If the first BN actually publishes some/all of a
                                // batch of attestations but fails to respond in a timely fashion,
                                // the VC is likely to try publishing the attestations on another
                                // BN. That second BN may have already seen the attestations from
                                // the first BN and therefore indicate that the attestations are
                                // "already seen". An attestation that has already been seen has
                                // been published on the network so there's no actual error from
                                // the perspective of the user.
                                //
                                // It's better to prevent slashable attestations from ever
                                // appearing on the network than trying to slash validators,
                                // especially those validators connected to the local API.
                                //
                                // There might be *some* value in determining that this attestation
                                // is invalid, but since a valid attestation already it exists it
                                // appears that this validator is capable of producing valid
                                // attestations and there's no immediate cause for concern.
                                continue;
                            }
                            Err(e) => {
                                error!(log,
                                    "Failure verifying attestation for gossip";
                                    "error" => ?e,
                                    "request_index" => index,
                                    "committee_index" => attestation.data.index,
                                    "attestation_slot" => attestation.data.slot,
                                );
                                failures.push(api_types::Failure::new(
                                    index,
                                    format!("Verification: {:?}", e),
                                ));
                                // skip to the next attestation so we do not publish this one to gossip
                                continue;
                            }
                        };

                        // Notify the validator monitor.
                        chain
                            .validator_monitor
                            .read()
                            .register_api_unaggregated_attestation(
                                seen_timestamp,
                                attestation.indexed_attestation(),
                                &chain.slot_clock,
                            );

                        publish_pubsub_message(
                            &network_tx,
                            PubsubMessage::Attestation(Box::new((
                                attestation.subnet_id(),
                                attestation.attestation().clone(),
                            ))),
                        )?;

                        let committee_index = attestation.attestation().data.index;
                        let slot = attestation.attestation().data.slot;

                        if let Err(e) = chain.apply_attestation_to_fork_choice(&attestation) {
                            error!(log,
                                "Failure applying verified attestation to fork choice";
                                "error" => ?e,
                                "request_index" => index,
                                "committee_index" => committee_index,
                                "slot" => slot,
                            );
                            failures.push(api_types::Failure::new(
                                index,
                                format!("Fork choice: {:?}", e),
                            ));
                        };

                        if let Err(e) = chain.add_to_naive_aggregation_pool(&attestation) {
                            error!(log,
                                "Failure adding verified attestation to the naive aggregation pool";
                                "error" => ?e,
                                "request_index" => index,
                                "committee_index" => committee_index,
                                "slot" => slot,
                            );
                            failures.push(api_types::Failure::new(
                                index,
                                format!("Naive aggregation pool: {:?}", e),
                            ));
                        }
                    }

                    if num_already_known > 0 {
                        debug!(
                            log,
                            "Some unagg attestations already known";
                            "count" => num_already_known
                        );
                    }

                    if failures.is_empty() {
                        Ok(())
                    } else {
                        Err(warp_utils::reject::indexed_bad_request(
                            "error processing attestations".to_string(),
                            failures,
                        ))
                    }
                })
            },
        );

    // GET beacon/pool/attestations?committee_index,slot
    let get_beacon_pool_attestations = beacon_pool_path
        .clone()
        .and(warp::path("attestations"))
        .and(warp::path::end())
        .and(warp::query::<api_types::AttestationPoolQuery>())
        .then(
            |task_spawner: TaskSpawner<T::EthSpec>,
             chain: Arc<BeaconChain<T>>,
             query: api_types::AttestationPoolQuery| {
                task_spawner.blocking_json_task(Priority::P1, move || {
                    let query_filter = |data: &AttestationData| {
                        query.slot.map_or(true, |slot| slot == data.slot)
                            && query
                                .committee_index
                                .map_or(true, |index| index == data.index)
                    };

                    let mut attestations = chain.op_pool.get_filtered_attestations(query_filter);
                    attestations.extend(
                        chain
                            .naive_aggregation_pool
                            .read()
                            .iter()
                            .cloned()
                            .filter(|att| query_filter(&att.data)),
                    );
                    Ok(api_types::GenericResponse::from(attestations))
                })
            },
        );

    // POST beacon/pool/attester_slashings
    let post_beacon_pool_attester_slashings = beacon_pool_path
        .clone()
        .and(warp::path("attester_slashings"))
        .and(warp::path::end())
        .and(warp::body::json())
        .and(network_tx_filter.clone())
        .then(
            |task_spawner: TaskSpawner<T::EthSpec>,
             chain: Arc<BeaconChain<T>>,
             slashing: AttesterSlashing<T::EthSpec>,
             network_tx: UnboundedSender<NetworkMessage<T::EthSpec>>| {
                task_spawner.blocking_json_task(Priority::P0, move || {
                    let outcome = chain
                        .verify_attester_slashing_for_gossip(slashing.clone())
                        .map_err(|e| {
                            warp_utils::reject::object_invalid(format!(
                                "gossip verification failed: {:?}",
                                e
                            ))
                        })?;

                    // Notify the validator monitor.
                    chain
                        .validator_monitor
                        .read()
                        .register_api_attester_slashing(&slashing);

                    if let ObservationOutcome::New(slashing) = outcome {
                        publish_pubsub_message(
                            &network_tx,
                            PubsubMessage::AttesterSlashing(Box::new(
                                slashing.clone().into_inner(),
                            )),
                        )?;

                        chain.import_attester_slashing(slashing);
                    }

                    Ok(())
                })
            },
        );

    // GET beacon/pool/attester_slashings
    let get_beacon_pool_attester_slashings = beacon_pool_path
        .clone()
        .and(warp::path("attester_slashings"))
        .and(warp::path::end())
        .then(
            |task_spawner: TaskSpawner<T::EthSpec>, chain: Arc<BeaconChain<T>>| {
                task_spawner.blocking_json_task(Priority::P1, move || {
                    let attestations = chain.op_pool.get_all_attester_slashings();
                    Ok(api_types::GenericResponse::from(attestations))
                })
            },
        );

    // POST beacon/pool/proposer_slashings
    let post_beacon_pool_proposer_slashings = beacon_pool_path
        .clone()
        .and(warp::path("proposer_slashings"))
        .and(warp::path::end())
        .and(warp::body::json())
        .and(network_tx_filter.clone())
        .then(
            |task_spawner: TaskSpawner<T::EthSpec>,
             chain: Arc<BeaconChain<T>>,
             slashing: ProposerSlashing,
             network_tx: UnboundedSender<NetworkMessage<T::EthSpec>>| {
                task_spawner.blocking_json_task(Priority::P0, move || {
                    let outcome = chain
                        .verify_proposer_slashing_for_gossip(slashing.clone())
                        .map_err(|e| {
                            warp_utils::reject::object_invalid(format!(
                                "gossip verification failed: {:?}",
                                e
                            ))
                        })?;

                    // Notify the validator monitor.
                    chain
                        .validator_monitor
                        .read()
                        .register_api_proposer_slashing(&slashing);

                    if let ObservationOutcome::New(slashing) = outcome {
                        publish_pubsub_message(
                            &network_tx,
                            PubsubMessage::ProposerSlashing(Box::new(
                                slashing.clone().into_inner(),
                            )),
                        )?;

                        chain.import_proposer_slashing(slashing);
                    }

                    Ok(())
                })
            },
        );

    // GET beacon/pool/proposer_slashings
    let get_beacon_pool_proposer_slashings = beacon_pool_path
        .clone()
        .and(warp::path("proposer_slashings"))
        .and(warp::path::end())
        .then(
            |task_spawner: TaskSpawner<T::EthSpec>, chain: Arc<BeaconChain<T>>| {
                task_spawner.blocking_json_task(Priority::P1, move || {
                    let attestations = chain.op_pool.get_all_proposer_slashings();
                    Ok(api_types::GenericResponse::from(attestations))
                })
            },
        );

    // POST beacon/pool/voluntary_exits
    let post_beacon_pool_voluntary_exits = beacon_pool_path
        .clone()
        .and(warp::path("voluntary_exits"))
        .and(warp::path::end())
        .and(warp::body::json())
        .and(network_tx_filter.clone())
        .then(
            |task_spawner: TaskSpawner<T::EthSpec>,
             chain: Arc<BeaconChain<T>>,
             exit: SignedVoluntaryExit,
             network_tx: UnboundedSender<NetworkMessage<T::EthSpec>>| {
                task_spawner.blocking_json_task(Priority::P0, move || {
                    let outcome = chain
                        .verify_voluntary_exit_for_gossip(exit.clone())
                        .map_err(|e| {
                            warp_utils::reject::object_invalid(format!(
                                "gossip verification failed: {:?}",
                                e
                            ))
                        })?;

                    // Notify the validator monitor.
                    chain
                        .validator_monitor
                        .read()
                        .register_api_voluntary_exit(&exit.message);

                    if let ObservationOutcome::New(exit) = outcome {
                        publish_pubsub_message(
                            &network_tx,
                            PubsubMessage::VoluntaryExit(Box::new(exit.clone().into_inner())),
                        )?;

                        chain.import_voluntary_exit(exit);
                    }

                    Ok(())
                })
            },
        );

    // GET beacon/pool/voluntary_exits
    let get_beacon_pool_voluntary_exits = beacon_pool_path
        .clone()
        .and(warp::path("voluntary_exits"))
        .and(warp::path::end())
        .then(
            |task_spawner: TaskSpawner<T::EthSpec>, chain: Arc<BeaconChain<T>>| {
                task_spawner.blocking_json_task(Priority::P1, move || {
                    let attestations = chain.op_pool.get_all_voluntary_exits();
                    Ok(api_types::GenericResponse::from(attestations))
                })
            },
        );

    // POST beacon/pool/sync_committees
    let post_beacon_pool_sync_committees = beacon_pool_path
        .clone()
        .and(warp::path("sync_committees"))
        .and(warp::path::end())
        .and(warp::body::json())
        .and(network_tx_filter.clone())
        .and(log_filter.clone())
        .then(
            |task_spawner: TaskSpawner<T::EthSpec>,
             chain: Arc<BeaconChain<T>>,
             signatures: Vec<SyncCommitteeMessage>,
             network_tx: UnboundedSender<NetworkMessage<T::EthSpec>>,
             log: Logger| {
                task_spawner.blocking_json_task(Priority::P0, move || {
                    sync_committees::process_sync_committee_signatures(
                        signatures, network_tx, &chain, log,
                    )?;
                    Ok(api_types::GenericResponse::from(()))
                })
            },
        );

    // GET beacon/pool/bls_to_execution_changes
    let get_beacon_pool_bls_to_execution_changes = beacon_pool_path
        .clone()
        .and(warp::path("bls_to_execution_changes"))
        .and(warp::path::end())
        .then(
            |task_spawner: TaskSpawner<T::EthSpec>, chain: Arc<BeaconChain<T>>| {
                task_spawner.blocking_json_task(Priority::P1, move || {
                    let address_changes = chain.op_pool.get_all_bls_to_execution_changes();
                    Ok(api_types::GenericResponse::from(address_changes))
                })
            },
        );

    // POST beacon/pool/bls_to_execution_changes
    let post_beacon_pool_bls_to_execution_changes = beacon_pool_path
        .clone()
        .and(warp::path("bls_to_execution_changes"))
        .and(warp::path::end())
        .and(warp::body::json())
        .and(network_tx_filter.clone())
        .and(log_filter.clone())
        .then(
            |task_spawner: TaskSpawner<T::EthSpec>,
             chain: Arc<BeaconChain<T>>,
             address_changes: Vec<SignedBlsToExecutionChange>,
             network_tx: UnboundedSender<NetworkMessage<T::EthSpec>>,
             log: Logger| {
                task_spawner.blocking_json_task(Priority::P0, move || {
                    let mut failures = vec![];

                    for (index, address_change) in address_changes.into_iter().enumerate() {
                        let validator_index = address_change.message.validator_index;

                        match chain.verify_bls_to_execution_change_for_http_api(address_change) {
                            Ok(ObservationOutcome::New(verified_address_change)) => {
                                let validator_index =
                                    verified_address_change.as_inner().message.validator_index;
                                let address = verified_address_change
                                    .as_inner()
                                    .message
                                    .to_execution_address;

                                // New to P2P *and* op pool, gossip immediately if post-Capella.
                                let received_pre_capella = if chain.current_slot_is_post_capella().unwrap_or(false) {
                                    ReceivedPreCapella::No
                                } else {
                                    ReceivedPreCapella::Yes
                                };
                                if matches!(received_pre_capella, ReceivedPreCapella::No) {
                                    publish_pubsub_message(
                                        &network_tx,
                                        PubsubMessage::BlsToExecutionChange(Box::new(
                                            verified_address_change.as_inner().clone(),
                                        )),
                                    )?;
                                }

                                // Import to op pool (may return `false` if there's a race).
                                let imported =
                                    chain.import_bls_to_execution_change(verified_address_change, received_pre_capella);

                                info!(
                                    log,
                                    "Processed BLS to execution change";
                                    "validator_index" => validator_index,
                                    "address" => ?address,
                                    "published" => matches!(received_pre_capella, ReceivedPreCapella::No),
                                    "imported" => imported,
                                );
                            }
                            Ok(ObservationOutcome::AlreadyKnown) => {
                                debug!(
                                    log,
                                    "BLS to execution change already known";
                                    "validator_index" => validator_index,
                                );
                            }
                            Err(e) => {
                                warn!(
                                    log,
                                    "Invalid BLS to execution change";
                                    "validator_index" => validator_index,
                                    "reason" => ?e,
                                    "source" => "HTTP",
                                );
                                failures.push(api_types::Failure::new(
                                    index,
                                    format!("invalid: {e:?}"),
                                ));
                            }
                        }
                    }

                    if failures.is_empty() {
                        Ok(())
                    } else {
                        Err(warp_utils::reject::indexed_bad_request(
                            "some BLS to execution changes failed to verify".into(),
                            failures,
                        ))
                    }
                })
            },
        );

    // GET beacon/deposit_snapshot
    let get_beacon_deposit_snapshot = eth_v1
        .and(warp::path("beacon"))
        .and(warp::path("deposit_snapshot"))
        .and(warp::path::end())
        .and(warp::header::optional::<api_types::Accept>("accept"))
        .and(task_spawner_filter.clone())
        .and(eth1_service_filter.clone())
        .then(
            |accept_header: Option<api_types::Accept>,
             task_spawner: TaskSpawner<T::EthSpec>,
             eth1_service: eth1::Service| {
                task_spawner.blocking_response_task(Priority::P1, move || match accept_header {
                    Some(api_types::Accept::Json) | None => {
                        let snapshot = eth1_service.get_deposit_snapshot();
                        Ok(
                            warp::reply::json(&api_types::GenericResponse::from(snapshot))
                                .into_response(),
                        )
                    }
                    _ => eth1_service
                        .get_deposit_snapshot()
                        .map(|snapshot| {
                            Response::builder()
                                .status(200)
                                .header("Content-Type", "application/octet-stream")
                                .body(snapshot.as_ssz_bytes().into())
                                .map_err(|e| {
                                    warp_utils::reject::custom_server_error(format!(
                                        "failed to create response: {}",
                                        e
                                    ))
                                })
                        })
                        .unwrap_or_else(|| {
                            Response::builder()
                                .status(503)
                                .header("Content-Type", "application/octet-stream")
                                .body(Vec::new().into())
                                .map_err(|e| {
                                    warp_utils::reject::custom_server_error(format!(
                                        "failed to create response: {}",
                                        e
                                    ))
                                })
                        }),
                })
            },
        );

    let beacon_rewards_path = eth_v1
        .and(warp::path("beacon"))
        .and(warp::path("rewards"))
        .and(task_spawner_filter.clone())
        .and(chain_filter.clone());

    // GET beacon/rewards/blocks/{block_id}
    let get_beacon_rewards_blocks = beacon_rewards_path
        .clone()
        .and(warp::path("blocks"))
        .and(block_id_or_err)
        .and(warp::path::end())
        .then(
            |task_spawner: TaskSpawner<T::EthSpec>,
             chain: Arc<BeaconChain<T>>,
             block_id: BlockId| {
                task_spawner.blocking_json_task(Priority::P1, move || {
                    let (rewards, execution_optimistic, finalized) =
                        standard_block_rewards::compute_beacon_block_rewards(chain, block_id)?;
                    Ok(rewards)
                        .map(api_types::GenericResponse::from)
                        .map(|resp| {
                            resp.add_execution_optimistic_finalized(execution_optimistic, finalized)
                        })
                })
            },
        );

    /*
     * builder/states
     */

    let builder_states_path = eth_v1
        .and(warp::path("builder"))
        .and(warp::path("states"))
        .and(chain_filter.clone());

    // GET builder/states/{state_id}/expected_withdrawals
    let get_expected_withdrawals = builder_states_path
        .clone()
        .and(task_spawner_filter.clone())
        .and(warp::path::param::<StateId>())
        .and(warp::path("expected_withdrawals"))
        .and(warp::query::<api_types::ExpectedWithdrawalsQuery>())
        .and(warp::path::end())
        .and(warp::header::optional::<api_types::Accept>("accept"))
        .then(
            |chain: Arc<BeaconChain<T>>,
             task_spawner: TaskSpawner<T::EthSpec>,
             state_id: StateId,
             query: api_types::ExpectedWithdrawalsQuery,
             accept_header: Option<api_types::Accept>| {
                task_spawner.blocking_response_task(Priority::P1, move || {
                    let (state, execution_optimistic, finalized) = state_id.state(&chain)?;
                    let proposal_slot = query.proposal_slot.unwrap_or(state.slot() + 1);
                    let withdrawals =
                        get_next_withdrawals::<T>(&chain, state, state_id, proposal_slot)?;

                    match accept_header {
                        Some(api_types::Accept::Ssz) => Response::builder()
                            .status(200)
                            .header("Content-Type", "application/octet-stream")
                            .body(withdrawals.as_ssz_bytes().into())
                            .map_err(|e| {
                                warp_utils::reject::custom_server_error(format!(
                                    "failed to create response: {}",
                                    e
                                ))
                            }),
                        _ => Ok(warp::reply::json(
                            &api_types::ExecutionOptimisticFinalizedResponse {
                                data: withdrawals,
                                execution_optimistic: Some(execution_optimistic),
                                finalized: Some(finalized),
                            },
                        )
                        .into_response()),
                    }
                })
            },
        );

    /*
     * beacon/rewards
     */

    let beacon_rewards_path = eth_v1
        .and(warp::path("beacon"))
        .and(warp::path("rewards"))
        .and(task_spawner_filter.clone())
        .and(chain_filter.clone());

    // POST beacon/rewards/attestations/{epoch}
    let post_beacon_rewards_attestations = beacon_rewards_path
        .clone()
        .and(warp::path("attestations"))
        .and(warp::path::param::<Epoch>())
        .and(warp::path::end())
        .and(warp::body::json())
        .then(
            |task_spawner: TaskSpawner<T::EthSpec>,
             chain: Arc<BeaconChain<T>>,
             epoch: Epoch,
             validators: Vec<ValidatorId>| {
                task_spawner.blocking_json_task(Priority::P1, move || {
                    let attestation_rewards = chain
                        .compute_attestation_rewards(epoch, validators)
                        .map_err(|e| match e {
                            BeaconChainError::MissingBeaconState(root) => {
                                warp_utils::reject::custom_not_found(format!(
                                    "missing state {root:?}",
                                ))
                            }
                            BeaconChainError::NoStateForSlot(slot) => {
                                warp_utils::reject::custom_not_found(format!(
                                    "missing state at slot {slot}"
                                ))
                            }
                            BeaconChainError::BeaconStateError(
                                BeaconStateError::UnknownValidator(validator_index),
                            ) => warp_utils::reject::custom_bad_request(format!(
                                "validator is unknown: {validator_index}"
                            )),
                            BeaconChainError::ValidatorPubkeyUnknown(pubkey) => {
                                warp_utils::reject::custom_bad_request(format!(
                                    "validator pubkey is unknown: {pubkey:?}"
                                ))
                            }
                            e => warp_utils::reject::custom_server_error(format!(
                                "unexpected error: {:?}",
                                e
                            )),
                        })?;
                    let execution_optimistic =
                        chain.is_optimistic_or_invalid_head().unwrap_or_default();

                    Ok(attestation_rewards)
                        .map(api_types::GenericResponse::from)
                        .map(|resp| resp.add_execution_optimistic(execution_optimistic))
                })
            },
        );

    // POST beacon/rewards/sync_committee/{block_id}
    let post_beacon_rewards_sync_committee = beacon_rewards_path
        .clone()
        .and(warp::path("sync_committee"))
        .and(block_id_or_err)
        .and(warp::path::end())
        .and(warp::body::json())
        .and(log_filter.clone())
        .then(
            |task_spawner: TaskSpawner<T::EthSpec>,
             chain: Arc<BeaconChain<T>>,
             block_id: BlockId,
             validators: Vec<ValidatorId>,
             log: Logger| {
                task_spawner.blocking_json_task(Priority::P1, move || {
                    let (rewards, execution_optimistic, finalized) =
                        sync_committee_rewards::compute_sync_committee_rewards(
                            chain, block_id, validators, log,
                        )?;

                    Ok(rewards)
                        .map(api_types::GenericResponse::from)
                        .map(|resp| {
                            resp.add_execution_optimistic_finalized(execution_optimistic, finalized)
                        })
                })
            },
        );

    /*
     * config
     */

    let config_path = eth_v1.and(warp::path("config"));

    // GET config/fork_schedule
    let get_config_fork_schedule = config_path
        .and(warp::path("fork_schedule"))
        .and(warp::path::end())
        .and(task_spawner_filter.clone())
        .and(chain_filter.clone())
        .then(
            |task_spawner: TaskSpawner<T::EthSpec>, chain: Arc<BeaconChain<T>>| {
                task_spawner.blocking_json_task(Priority::P1, move || {
                    let forks = ForkName::list_all()
                        .into_iter()
                        .filter_map(|fork_name| chain.spec.fork_for_name(fork_name))
                        .collect::<Vec<_>>();
                    Ok(api_types::GenericResponse::from(forks))
                })
            },
        );

    // GET config/spec
    let spec_fork_name = ctx.config.spec_fork_name;
    let get_config_spec = config_path
        .and(warp::path("spec"))
        .and(warp::path::end())
        .and(task_spawner_filter.clone())
        .and(chain_filter.clone())
        .then(
            move |task_spawner: TaskSpawner<T::EthSpec>, chain: Arc<BeaconChain<T>>| {
                task_spawner.blocking_json_task(Priority::P0, move || {
                    let config_and_preset =
                        ConfigAndPreset::from_chain_spec::<T::EthSpec>(&chain.spec, spec_fork_name);
                    Ok(api_types::GenericResponse::from(config_and_preset))
                })
            },
        );

    // GET config/deposit_contract
    let get_config_deposit_contract = config_path
        .and(warp::path("deposit_contract"))
        .and(warp::path::end())
        .and(task_spawner_filter.clone())
        .and(chain_filter.clone())
        .then(
            |task_spawner: TaskSpawner<T::EthSpec>, chain: Arc<BeaconChain<T>>| {
                task_spawner.blocking_json_task(Priority::P1, move || {
                    Ok(api_types::GenericResponse::from(
                        api_types::DepositContractData {
                            address: chain.spec.deposit_contract_address,
                            chain_id: chain.spec.deposit_chain_id,
                        },
                    ))
                })
            },
        );

    /*
     * debug
     */

    // GET debug/beacon/states/{state_id}
    let get_debug_beacon_states = any_version
        .and(warp::path("debug"))
        .and(warp::path("beacon"))
        .and(warp::path("states"))
        .and(warp::path::param::<StateId>().or_else(|_| async {
            Err(warp_utils::reject::custom_bad_request(
                "Invalid state ID".to_string(),
            ))
        }))
        .and(warp::path::end())
        .and(warp::header::optional::<api_types::Accept>("accept"))
        .and(task_spawner_filter.clone())
        .and(chain_filter.clone())
        .then(
            |endpoint_version: EndpointVersion,
             state_id: StateId,
             accept_header: Option<api_types::Accept>,
             task_spawner: TaskSpawner<T::EthSpec>,
             chain: Arc<BeaconChain<T>>| {
                task_spawner.blocking_response_task(Priority::P1, move || match accept_header {
                    Some(api_types::Accept::Ssz) => {
                        // We can ignore the optimistic status for the "fork" since it's a
                        // specification constant that doesn't change across competing heads of the
                        // beacon chain.
                        let (state, _execution_optimistic, _finalized) = state_id.state(&chain)?;
                        let fork_name = state
                            .fork_name(&chain.spec)
                            .map_err(inconsistent_fork_rejection)?;
                        Response::builder()
                            .status(200)
                            .header("Content-Type", "application/octet-stream")
                            .body(state.as_ssz_bytes().into())
                            .map(|resp: warp::reply::Response| {
                                add_consensus_version_header(resp, fork_name)
                            })
                            .map_err(|e| {
                                warp_utils::reject::custom_server_error(format!(
                                    "failed to create response: {}",
                                    e
                                ))
                            })
                    }
                    _ => state_id.map_state_and_execution_optimistic_and_finalized(
                        &chain,
                        |state, execution_optimistic, finalized| {
                            let fork_name = state
                                .fork_name(&chain.spec)
                                .map_err(inconsistent_fork_rejection)?;
                            let res = execution_optimistic_finalized_fork_versioned_response(
                                endpoint_version,
                                fork_name,
                                execution_optimistic,
                                finalized,
                                &state,
                            )?;
                            Ok(add_consensus_version_header(
                                warp::reply::json(&res).into_response(),
                                fork_name,
                            ))
                        },
                    ),
                })
            },
        );

    // GET debug/beacon/heads
    let get_debug_beacon_heads = any_version
        .and(warp::path("debug"))
        .and(warp::path("beacon"))
        .and(warp::path("heads"))
        .and(warp::path::end())
        .and(task_spawner_filter.clone())
        .and(chain_filter.clone())
        .then(
            |endpoint_version: EndpointVersion,
             task_spawner: TaskSpawner<T::EthSpec>,
             chain: Arc<BeaconChain<T>>| {
                task_spawner.blocking_json_task(Priority::P1, move || {
                    let heads = chain
                        .heads()
                        .into_iter()
                        .map(|(root, slot)| {
                            let execution_optimistic = if endpoint_version == V1 {
                                None
                            } else if endpoint_version == V2 {
                                chain
                                    .canonical_head
                                    .fork_choice_read_lock()
                                    .is_optimistic_or_invalid_block(&root)
                                    .ok()
                            } else {
                                return Err(unsupported_version_rejection(endpoint_version));
                            };
                            Ok(api_types::ChainHeadData {
                                slot,
                                root,
                                execution_optimistic,
                            })
                        })
                        .collect::<Result<Vec<_>, warp::Rejection>>();
                    Ok(api_types::GenericResponse::from(heads?))
                })
            },
        );

    // GET debug/fork_choice
    let get_debug_fork_choice = eth_v1
        .and(warp::path("debug"))
        .and(warp::path("fork_choice"))
        .and(warp::path::end())
        .and(task_spawner_filter.clone())
        .and(chain_filter.clone())
        .then(
            |task_spawner: TaskSpawner<T::EthSpec>, chain: Arc<BeaconChain<T>>| {
                task_spawner.blocking_json_task(Priority::P1, move || {
                    let beacon_fork_choice = chain.canonical_head.fork_choice_read_lock();

                    let proto_array = beacon_fork_choice.proto_array().core_proto_array();

                    let fork_choice_nodes = proto_array
                        .nodes
                        .iter()
                        .map(|node| {
                            let execution_status = if node.execution_status.is_execution_enabled() {
                                Some(node.execution_status.to_string())
                            } else {
                                None
                            };

                            ForkChoiceNode {
                                slot: node.slot,
                                block_root: node.root,
                                parent_root: node
                                    .parent
                                    .and_then(|index| proto_array.nodes.get(index))
                                    .map(|parent| parent.root),
                                justified_epoch: node.justified_checkpoint.epoch,
                                finalized_epoch: node.finalized_checkpoint.epoch,
                                weight: node.weight,
                                validity: execution_status,
                                execution_block_hash: node
                                    .execution_status
                                    .block_hash()
                                    .map(|block_hash| block_hash.into_root()),
                            }
                        })
                        .collect::<Vec<_>>();
                    Ok(ForkChoice {
                        justified_checkpoint: proto_array.justified_checkpoint,
                        finalized_checkpoint: proto_array.finalized_checkpoint,
                        fork_choice_nodes,
                    })
                })
            },
        );

    /*
     * node
     */

    // GET node/identity
    let get_node_identity = eth_v1
        .and(warp::path("node"))
        .and(warp::path("identity"))
        .and(warp::path::end())
        .and(task_spawner_filter.clone())
        .and(network_globals.clone())
        .then(
            |task_spawner: TaskSpawner<T::EthSpec>,
             network_globals: Arc<NetworkGlobals<T::EthSpec>>| {
                task_spawner.blocking_json_task(Priority::P1, move || {
                    let enr = network_globals.local_enr();
                    let p2p_addresses = enr.multiaddr_p2p_tcp();
                    let discovery_addresses = enr.multiaddr_p2p_udp();
                    let meta_data = network_globals.local_metadata.read();
                    Ok(api_types::GenericResponse::from(api_types::IdentityData {
                        peer_id: network_globals.local_peer_id().to_base58(),
                        enr,
                        p2p_addresses,
                        discovery_addresses,
                        metadata: api_types::MetaData {
                            seq_number: *meta_data.seq_number(),
                            attnets: format!(
                                "0x{}",
                                hex::encode(meta_data.attnets().clone().into_bytes()),
                            ),
                            syncnets: format!(
                                "0x{}",
                                hex::encode(
                                    meta_data
                                        .syncnets()
                                        .map(|x| x.clone())
                                        .unwrap_or_default()
                                        .into_bytes()
                                )
                            ),
                        },
                    }))
                })
            },
        );

    // GET node/version
    let get_node_version = eth_v1
        .and(warp::path("node"))
        .and(warp::path("version"))
        .and(warp::path::end())
        // Bypass the `task_spawner` since this method returns a static string.
        .then(|| async {
            warp::reply::json(&api_types::GenericResponse::from(api_types::VersionData {
                version: version_with_platform(),
            }))
            .into_response()
        });

    // GET node/syncing
    let get_node_syncing = eth_v1
        .and(warp::path("node"))
        .and(warp::path("syncing"))
        .and(warp::path::end())
        .and(task_spawner_filter.clone())
        .and(network_globals.clone())
        .and(chain_filter.clone())
        .then(
            |task_spawner: TaskSpawner<T::EthSpec>,
             network_globals: Arc<NetworkGlobals<T::EthSpec>>,
             chain: Arc<BeaconChain<T>>| {
                async move {
                    let el_offline = if let Some(el) = &chain.execution_layer {
                        el.is_offline_or_erroring().await
                    } else {
                        true
                    };

                    task_spawner
                        .blocking_json_task(Priority::P0, move || {
                            let head_slot = chain.canonical_head.cached_head().head_slot();
                            let current_slot =
                                chain.slot_clock.now_or_genesis().ok_or_else(|| {
                                    warp_utils::reject::custom_server_error(
                                        "Unable to read slot clock".into(),
                                    )
                                })?;

                            // Taking advantage of saturating subtraction on slot.
                            let sync_distance = current_slot - head_slot;

                            let is_optimistic = chain
                                .is_optimistic_or_invalid_head()
                                .map_err(warp_utils::reject::beacon_chain_error)?;

                            let syncing_data = api_types::SyncingData {
                                is_syncing: network_globals.sync_state.read().is_syncing(),
                                is_optimistic: Some(is_optimistic),
                                el_offline: Some(el_offline),
                                head_slot,
                                sync_distance,
                            };

                            Ok(api_types::GenericResponse::from(syncing_data))
                        })
                        .await
                }
            },
        );

    // GET node/health
    let get_node_health = eth_v1
        .and(warp::path("node"))
        .and(warp::path("health"))
        .and(warp::path::end())
        .and(task_spawner_filter.clone())
        .and(network_globals.clone())
        .and(chain_filter.clone())
        .then(
            |task_spawner: TaskSpawner<T::EthSpec>,
             network_globals: Arc<NetworkGlobals<T::EthSpec>>,
             chain: Arc<BeaconChain<T>>| {
                async move {
                    let el_offline = if let Some(el) = &chain.execution_layer {
                        el.is_offline_or_erroring().await
                    } else {
                        true
                    };

                    task_spawner
                        .blocking_response_task(Priority::P0, move || {
                            let is_optimistic = chain
                                .is_optimistic_or_invalid_head()
                                .map_err(warp_utils::reject::beacon_chain_error)?;

                            let is_syncing = !network_globals.sync_state.read().is_synced();

                            if el_offline {
                                Err(warp_utils::reject::not_synced(
                                    "execution layer is offline".to_string(),
                                ))
                            } else if is_syncing || is_optimistic {
                                Ok(warp::reply::with_status(
                                    warp::reply(),
                                    warp::http::StatusCode::PARTIAL_CONTENT,
                                ))
                            } else {
                                Ok(warp::reply::with_status(
                                    warp::reply(),
                                    warp::http::StatusCode::OK,
                                ))
                            }
                        })
                        .await
                }
            },
        );

    // GET node/peers/{peer_id}
    let get_node_peers_by_id = eth_v1
        .and(warp::path("node"))
        .and(warp::path("peers"))
        .and(warp::path::param::<String>())
        .and(warp::path::end())
        .and(task_spawner_filter.clone())
        .and(network_globals.clone())
        .then(
            |requested_peer_id: String,
             task_spawner: TaskSpawner<T::EthSpec>,
             network_globals: Arc<NetworkGlobals<T::EthSpec>>| {
                task_spawner.blocking_json_task(Priority::P1, move || {
                    let peer_id = PeerId::from_bytes(
                        &bs58::decode(requested_peer_id.as_str())
                            .into_vec()
                            .map_err(|e| {
                                warp_utils::reject::custom_bad_request(format!(
                                    "invalid peer id: {}",
                                    e
                                ))
                            })?,
                    )
                    .map_err(|_| {
                        warp_utils::reject::custom_bad_request("invalid peer id.".to_string())
                    })?;

                    if let Some(peer_info) = network_globals.peers.read().peer_info(&peer_id) {
                        let address = if let Some(socket_addr) = peer_info.seen_addresses().next() {
                            let mut addr = lighthouse_network::Multiaddr::from(socket_addr.ip());
                            addr.push(lighthouse_network::multiaddr::Protocol::Tcp(
                                socket_addr.port(),
                            ));
                            addr.to_string()
                        } else if let Some(addr) = peer_info.listening_addresses().first() {
                            addr.to_string()
                        } else {
                            String::new()
                        };

                        // the eth2 API spec implies only peers we have been connected to at some point should be included.
                        if let Some(dir) = peer_info.connection_direction().as_ref() {
                            return Ok(api_types::GenericResponse::from(api_types::PeerData {
                                peer_id: peer_id.to_string(),
                                enr: peer_info.enr().map(|enr| enr.to_base64()),
                                last_seen_p2p_address: address,
                                direction: api_types::PeerDirection::from_connection_direction(dir),
                                state: api_types::PeerState::from_peer_connection_status(
                                    peer_info.connection_status(),
                                ),
                            }));
                        }
                    }
                    Err(warp_utils::reject::custom_not_found(
                        "peer not found.".to_string(),
                    ))
                })
            },
        );

    // GET node/peers
    let get_node_peers = eth_v1
        .and(warp::path("node"))
        .and(warp::path("peers"))
        .and(warp::path::end())
        .and(multi_key_query::<api_types::PeersQuery>())
        .and(task_spawner_filter.clone())
        .and(network_globals.clone())
        .then(
            |query_res: Result<api_types::PeersQuery, warp::Rejection>,
             task_spawner: TaskSpawner<T::EthSpec>,
             network_globals: Arc<NetworkGlobals<T::EthSpec>>| {
                task_spawner.blocking_json_task(Priority::P1, move || {
                    let query = query_res?;
                    let mut peers: Vec<api_types::PeerData> = Vec::new();
                    network_globals
                        .peers
                        .read()
                        .peers()
                        .for_each(|(peer_id, peer_info)| {
                            let address =
                                if let Some(socket_addr) = peer_info.seen_addresses().next() {
                                    let mut addr =
                                        lighthouse_network::Multiaddr::from(socket_addr.ip());
                                    addr.push(lighthouse_network::multiaddr::Protocol::Tcp(
                                        socket_addr.port(),
                                    ));
                                    addr.to_string()
                                } else if let Some(addr) = peer_info.listening_addresses().first() {
                                    addr.to_string()
                                } else {
                                    String::new()
                                };

                            // the eth2 API spec implies only peers we have been connected to at some point should be included.
                            if let Some(dir) = peer_info.connection_direction() {
                                let direction =
                                    api_types::PeerDirection::from_connection_direction(dir);
                                let state = api_types::PeerState::from_peer_connection_status(
                                    peer_info.connection_status(),
                                );

                                let state_matches = query.state.as_ref().map_or(true, |states| {
                                    states.iter().any(|state_param| *state_param == state)
                                });
                                let direction_matches =
                                    query.direction.as_ref().map_or(true, |directions| {
                                        directions.iter().any(|dir_param| *dir_param == direction)
                                    });

                                if state_matches && direction_matches {
                                    peers.push(api_types::PeerData {
                                        peer_id: peer_id.to_string(),
                                        enr: peer_info.enr().map(|enr| enr.to_base64()),
                                        last_seen_p2p_address: address,
                                        direction,
                                        state,
                                    });
                                }
                            }
                        });
                    Ok(api_types::PeersData {
                        meta: api_types::PeersMetaData {
                            count: peers.len() as u64,
                        },
                        data: peers,
                    })
                })
            },
        );

    // GET node/peer_count
    let get_node_peer_count = eth_v1
        .and(warp::path("node"))
        .and(warp::path("peer_count"))
        .and(warp::path::end())
        .and(task_spawner_filter.clone())
        .and(network_globals.clone())
        .then(
            |task_spawner: TaskSpawner<T::EthSpec>,
             network_globals: Arc<NetworkGlobals<T::EthSpec>>| {
                task_spawner.blocking_json_task(Priority::P1, move || {
                    let mut connected: u64 = 0;
                    let mut connecting: u64 = 0;
                    let mut disconnected: u64 = 0;
                    let mut disconnecting: u64 = 0;

                    network_globals
                        .peers
                        .read()
                        .peers()
                        .for_each(|(_, peer_info)| {
                            let state = api_types::PeerState::from_peer_connection_status(
                                peer_info.connection_status(),
                            );
                            match state {
                                api_types::PeerState::Connected => connected += 1,
                                api_types::PeerState::Connecting => connecting += 1,
                                api_types::PeerState::Disconnected => disconnected += 1,
                                api_types::PeerState::Disconnecting => disconnecting += 1,
                            }
                        });

                    Ok(api_types::GenericResponse::from(api_types::PeerCount {
                        connected,
                        connecting,
                        disconnected,
                        disconnecting,
                    }))
                })
            },
        );
    /*
     * validator
     */

    // GET validator/duties/proposer/{epoch}
    let get_validator_duties_proposer = eth_v1
        .and(warp::path("validator"))
        .and(warp::path("duties"))
        .and(warp::path("proposer"))
        .and(warp::path::param::<Epoch>().or_else(|_| async {
            Err(warp_utils::reject::custom_bad_request(
                "Invalid epoch".to_string(),
            ))
        }))
        .and(warp::path::end())
        .and(not_while_syncing_filter.clone())
        .and(task_spawner_filter.clone())
        .and(chain_filter.clone())
        .and(log_filter.clone())
        .then(
            |epoch: Epoch,
             task_spawner: TaskSpawner<T::EthSpec>,
             chain: Arc<BeaconChain<T>>,
             log: Logger| {
                task_spawner.blocking_json_task(Priority::P0, move || {
                    proposer_duties::proposer_duties(epoch, &chain, &log)
                })
            },
        );

    // GET validator/blocks/{slot}
    let get_validator_blocks = any_version
        .and(warp::path("validator"))
        .and(warp::path("blocks"))
        .and(warp::path::param::<Slot>().or_else(|_| async {
            Err(warp_utils::reject::custom_bad_request(
                "Invalid slot".to_string(),
            ))
        }))
        .and(warp::path::end())
        .and(not_while_syncing_filter.clone())
        .and(warp::query::<api_types::ValidatorBlocksQuery>())
        .and(task_spawner_filter.clone())
        .and(chain_filter.clone())
        .and(log_filter.clone())
        .then(
            |endpoint_version: EndpointVersion,
             slot: Slot,
             query: api_types::ValidatorBlocksQuery,
             task_spawner: TaskSpawner<T::EthSpec>,
             chain: Arc<BeaconChain<T>>,
             log: Logger| {
                task_spawner.spawn_async_with_rejection(Priority::P0, async move {
                    debug!(
                        log,
                        "Block production request from HTTP API";
                        "slot" => slot
                    );

                    let randao_reveal = query.randao_reveal.decompress().map_err(|e| {
                        warp_utils::reject::custom_bad_request(format!(
                            "randao reveal is not a valid BLS signature: {:?}",
                            e
                        ))
                    })?;

                    let randao_verification =
                        if query.skip_randao_verification == SkipRandaoVerification::Yes {
                            if !randao_reveal.is_infinity() {
                                return Err(warp_utils::reject::custom_bad_request(
                                    "randao_reveal must be point-at-infinity if verification is skipped"
                                        .into(),
                                ));
                            }
                            ProduceBlockVerification::NoVerification
                        } else {
                            ProduceBlockVerification::VerifyRandao
                        };

                    let (block, _, maybe_blobs) = chain
                        .produce_block_with_verification::<FullPayload<T::EthSpec>>(
                            randao_reveal,
                            slot,
                            query.graffiti.map(Into::into),
                            randao_verification,
                        )
                        .await
                        .map_err(warp_utils::reject::block_production_error)?;
                    let fork_name = block
                        .to_ref()
                        .fork_name(&chain.spec)
                        .map_err(inconsistent_fork_rejection)?;

                    let block_contents =
                        build_block_contents::build_block_contents(fork_name, block, maybe_blobs)?;

                    fork_versioned_response(endpoint_version, fork_name, block_contents)
                        .map(|response| warp::reply::json(&response).into_response())
                        .map(|res| add_consensus_version_header(res, fork_name))
                })
            },
        );

    // GET validator/blinded_blocks/{slot}
    let get_validator_blinded_blocks = eth_v1
        .and(warp::path("validator"))
        .and(warp::path("blinded_blocks"))
        .and(warp::path::param::<Slot>().or_else(|_| async {
            Err(warp_utils::reject::custom_bad_request(
                "Invalid slot".to_string(),
            ))
        }))
        .and(warp::path::end())
        .and(not_while_syncing_filter.clone())
        .and(warp::query::<api_types::ValidatorBlocksQuery>())
        .and(task_spawner_filter.clone())
        .and(chain_filter.clone())
        .then(
            |slot: Slot,
             query: api_types::ValidatorBlocksQuery,
             task_spawner: TaskSpawner<T::EthSpec>,
             chain: Arc<BeaconChain<T>>| {
                task_spawner.spawn_async_with_rejection(Priority::P0, async move {
                    let randao_reveal = query.randao_reveal.decompress().map_err(|e| {
                        warp_utils::reject::custom_bad_request(format!(
                            "randao reveal is not a valid BLS signature: {:?}",
                            e
                        ))
                    })?;

                    let randao_verification =
                        if query.skip_randao_verification == SkipRandaoVerification::Yes {
                            if !randao_reveal.is_infinity() {
                                return Err(warp_utils::reject::custom_bad_request(
                                "randao_reveal must be point-at-infinity if verification is skipped"
                                    .into()
                            ));
                            }
                            ProduceBlockVerification::NoVerification
                        } else {
                            ProduceBlockVerification::VerifyRandao
                        };

                    let (block, _, maybe_blobs) = chain
                        .produce_block_with_verification::<BlindedPayload<T::EthSpec>>(
                            randao_reveal,
                            slot,
                            query.graffiti.map(Into::into),
                            randao_verification,
                        )
                        .await
                        .map_err(warp_utils::reject::block_production_error)?;
                    let fork_name = block
                        .to_ref()
                        .fork_name(&chain.spec)
                        .map_err(inconsistent_fork_rejection)?;

                    let block_contents = build_block_contents::build_blinded_block_contents(
                        fork_name,
                        block,
                        maybe_blobs,
                    )?;

                    // Pose as a V2 endpoint so we return the fork `version`.
                    fork_versioned_response(V2, fork_name, block_contents)
                        .map(|response| warp::reply::json(&response).into_response())
                        .map(|res| add_consensus_version_header(res, fork_name))
                })
            },
        );

    // GET validator/attestation_data?slot,committee_index
    let get_validator_attestation_data = eth_v1
        .and(warp::path("validator"))
        .and(warp::path("attestation_data"))
        .and(warp::path::end())
        .and(warp::query::<api_types::ValidatorAttestationDataQuery>())
        .and(not_while_syncing_filter.clone())
        .and(task_spawner_filter.clone())
        .and(chain_filter.clone())
        .then(
            |query: api_types::ValidatorAttestationDataQuery,
             task_spawner: TaskSpawner<T::EthSpec>,
             chain: Arc<BeaconChain<T>>| {
                task_spawner.blocking_json_task(Priority::P0, move || {
                    let current_slot = chain
                        .slot()
                        .map_err(warp_utils::reject::beacon_chain_error)?;

                    // allow a tolerance of one slot to account for clock skew
                    if query.slot > current_slot + 1 {
                        return Err(warp_utils::reject::custom_bad_request(format!(
                            "request slot {} is more than one slot past the current slot {}",
                            query.slot, current_slot
                        )));
                    }

                    chain
                        .produce_unaggregated_attestation(query.slot, query.committee_index)
                        .map(|attestation| attestation.data)
                        .map(api_types::GenericResponse::from)
                        .map_err(warp_utils::reject::beacon_chain_error)
                })
            },
        );

    // GET validator/aggregate_attestation?attestation_data_root,slot
    let get_validator_aggregate_attestation = eth_v1
        .and(warp::path("validator"))
        .and(warp::path("aggregate_attestation"))
        .and(warp::path::end())
        .and(warp::query::<api_types::ValidatorAggregateAttestationQuery>())
        .and(not_while_syncing_filter.clone())
        .and(task_spawner_filter.clone())
        .and(chain_filter.clone())
        .then(
            |query: api_types::ValidatorAggregateAttestationQuery,
             task_spawner: TaskSpawner<T::EthSpec>,
             chain: Arc<BeaconChain<T>>| {
                task_spawner.blocking_json_task(Priority::P0, move || {
                    chain
                        .get_aggregated_attestation_by_slot_and_root(
                            query.slot,
                            &query.attestation_data_root,
                        )
                        .map_err(|e| {
                            warp_utils::reject::custom_bad_request(format!(
                                "unable to fetch aggregate: {:?}",
                                e
                            ))
                        })?
                        .map(api_types::GenericResponse::from)
                        .ok_or_else(|| {
                            warp_utils::reject::custom_not_found(
                                "no matching aggregate found".to_string(),
                            )
                        })
                })
            },
        );

    // POST validator/duties/attester/{epoch}
    let post_validator_duties_attester = eth_v1
        .and(warp::path("validator"))
        .and(warp::path("duties"))
        .and(warp::path("attester"))
        .and(warp::path::param::<Epoch>().or_else(|_| async {
            Err(warp_utils::reject::custom_bad_request(
                "Invalid epoch".to_string(),
            ))
        }))
        .and(warp::path::end())
        .and(not_while_syncing_filter.clone())
        .and(warp::body::json())
        .and(task_spawner_filter.clone())
        .and(chain_filter.clone())
        .then(
            |epoch: Epoch,
             indices: api_types::ValidatorIndexData,
             task_spawner: TaskSpawner<T::EthSpec>,
             chain: Arc<BeaconChain<T>>| {
                task_spawner.blocking_json_task(Priority::P0, move || {
                    attester_duties::attester_duties(epoch, &indices.0, &chain)
                })
            },
        );

    // POST validator/duties/sync/{epoch}
    let post_validator_duties_sync = eth_v1
        .and(warp::path("validator"))
        .and(warp::path("duties"))
        .and(warp::path("sync"))
        .and(warp::path::param::<Epoch>().or_else(|_| async {
            Err(warp_utils::reject::custom_bad_request(
                "Invalid epoch".to_string(),
            ))
        }))
        .and(warp::path::end())
        .and(not_while_syncing_filter.clone())
        .and(warp::body::json())
        .and(task_spawner_filter.clone())
        .and(chain_filter.clone())
        .then(
            |epoch: Epoch,
             indices: api_types::ValidatorIndexData,
             task_spawner: TaskSpawner<T::EthSpec>,
             chain: Arc<BeaconChain<T>>| {
                task_spawner.blocking_json_task(Priority::P0, move || {
                    sync_committees::sync_committee_duties(epoch, &indices.0, &chain)
                })
            },
        );

    // GET validator/sync_committee_contribution
    let get_validator_sync_committee_contribution = eth_v1
        .and(warp::path("validator"))
        .and(warp::path("sync_committee_contribution"))
        .and(warp::path::end())
        .and(warp::query::<SyncContributionData>())
        .and(not_while_syncing_filter.clone())
        .and(task_spawner_filter.clone())
        .and(chain_filter.clone())
        .then(
            |sync_committee_data: SyncContributionData,
             task_spawner: TaskSpawner<T::EthSpec>,
             chain: Arc<BeaconChain<T>>| {
                task_spawner.blocking_json_task(Priority::P0, move || {
                    chain
                        .get_aggregated_sync_committee_contribution(&sync_committee_data)
                        .map_err(|e| {
                            warp_utils::reject::custom_bad_request(format!(
                                "unable to fetch sync contribution: {:?}",
                                e
                            ))
                        })?
                        .map(api_types::GenericResponse::from)
                        .ok_or_else(|| {
                            warp_utils::reject::custom_not_found(
                                "no matching sync contribution found".to_string(),
                            )
                        })
                })
            },
        );

    // POST validator/aggregate_and_proofs
    let post_validator_aggregate_and_proofs = eth_v1
        .and(warp::path("validator"))
        .and(warp::path("aggregate_and_proofs"))
        .and(warp::path::end())
        .and(not_while_syncing_filter.clone())
        .and(task_spawner_filter.clone())
        .and(chain_filter.clone())
        .and(warp::body::json())
        .and(network_tx_filter.clone())
        .and(log_filter.clone())
        .then(
            |task_spawner: TaskSpawner<T::EthSpec>,
             chain: Arc<BeaconChain<T>>,
             aggregates: Vec<SignedAggregateAndProof<T::EthSpec>>,
             network_tx: UnboundedSender<NetworkMessage<T::EthSpec>>, log: Logger| {
                task_spawner.blocking_json_task(Priority::P0, move || {
                    let seen_timestamp = timestamp_now();
                    let mut verified_aggregates = Vec::with_capacity(aggregates.len());
                    let mut messages = Vec::with_capacity(aggregates.len());
                    let mut failures = Vec::new();

                    // Verify that all messages in the post are valid before processing further
                    for (index, aggregate) in aggregates.iter().enumerate() {
                        match chain.verify_aggregated_attestation_for_gossip(aggregate) {
                            Ok(verified_aggregate) => {
                                messages.push(PubsubMessage::AggregateAndProofAttestation(Box::new(
                                    verified_aggregate.aggregate().clone(),
                                )));

                                // Notify the validator monitor.
                                chain
                                    .validator_monitor
                                    .read()
                                    .register_api_aggregated_attestation(
                                        seen_timestamp,
                                        verified_aggregate.aggregate(),
                                        verified_aggregate.indexed_attestation(),
                                        &chain.slot_clock,
                                    );

                                verified_aggregates.push((index, verified_aggregate));
                            }
                            // If we already know the attestation, don't broadcast it or attempt to
                            // further verify it. Return success.
                            //
                            // It's reasonably likely that two different validators produce
                            // identical aggregates, especially if they're using the same beacon
                            // node.
                            Err(AttnError::AttestationSupersetKnown(_)) => continue,
                            // If we've already seen this aggregator produce an aggregate, just
                            // skip this one.
                            //
                            // We're likely to see this with VCs that use fallback BNs. The first
                            // BN might time-out *after* publishing the aggregate and then the
                            // second BN will indicate it's already seen the aggregate.
                            //
                            // There's no actual error for the user or the network since the
                            // aggregate has been successfully published by some other node.
                            Err(AttnError::AggregatorAlreadyKnown(_)) => continue,
                            Err(e) => {
                                error!(log,
                                    "Failure verifying aggregate and proofs";
                                    "error" => format!("{:?}", e),
                                    "request_index" => index,
                                    "aggregator_index" => aggregate.message.aggregator_index,
                                    "attestation_index" => aggregate.message.aggregate.data.index,
                                    "attestation_slot" => aggregate.message.aggregate.data.slot,
                                );
                                failures.push(api_types::Failure::new(index, format!("Verification: {:?}", e)));
                            }
                        }
                    }

                    // Publish aggregate attestations to the libp2p network
                    if !messages.is_empty() {
                        publish_network_message(&network_tx, NetworkMessage::Publish { messages })?;
                    }

                    // Import aggregate attestations
                    for (index, verified_aggregate) in verified_aggregates {
                        if let Err(e) = chain.apply_attestation_to_fork_choice(&verified_aggregate) {
                            error!(log,
                                    "Failure applying verified aggregate attestation to fork choice";
                                    "error" => format!("{:?}", e),
                                    "request_index" => index,
                                    "aggregator_index" => verified_aggregate.aggregate().message.aggregator_index,
                                    "attestation_index" => verified_aggregate.attestation().data.index,
                                    "attestation_slot" => verified_aggregate.attestation().data.slot,
                                );
                            failures.push(api_types::Failure::new(index, format!("Fork choice: {:?}", e)));
                        }
                        if let Err(e) = chain.add_to_block_inclusion_pool(verified_aggregate) {
                            warn!(
                                log,
                                "Could not add verified aggregate attestation to the inclusion pool";
                                "error" => ?e,
                                "request_index" => index,
                            );
                            failures.push(api_types::Failure::new(index, format!("Op pool: {:?}", e)));
                        }
                    }

                    if !failures.is_empty() {
                        Err(warp_utils::reject::indexed_bad_request("error processing aggregate and proofs".to_string(),
                                                                    failures,
                        ))
                    } else {
                        Ok(())
                    }
                })
            },
        );

    let post_validator_contribution_and_proofs = eth_v1
        .and(warp::path("validator"))
        .and(warp::path("contribution_and_proofs"))
        .and(warp::path::end())
        .and(not_while_syncing_filter.clone())
        .and(task_spawner_filter.clone())
        .and(chain_filter.clone())
        .and(warp::body::json())
        .and(network_tx_filter)
        .and(log_filter.clone())
        .then(
            |task_spawner: TaskSpawner<T::EthSpec>,
             chain: Arc<BeaconChain<T>>,
             contributions: Vec<SignedContributionAndProof<T::EthSpec>>,
             network_tx: UnboundedSender<NetworkMessage<T::EthSpec>>,
             log: Logger| {
                task_spawner.blocking_json_task(Priority::P0, move || {
                    sync_committees::process_signed_contribution_and_proofs(
                        contributions,
                        network_tx,
                        &chain,
                        log,
                    )?;
                    Ok(api_types::GenericResponse::from(()))
                })
            },
        );

    // POST validator/beacon_committee_subscriptions
    let post_validator_beacon_committee_subscriptions = eth_v1
        .and(warp::path("validator"))
        .and(warp::path("beacon_committee_subscriptions"))
        .and(warp::path::end())
        .and(warp::body::json())
        .and(validator_subscription_tx_filter.clone())
        .and(task_spawner_filter.clone())
        .and(chain_filter.clone())
        .and(log_filter.clone())
        .then(
            |subscriptions: Vec<api_types::BeaconCommitteeSubscription>,
             validator_subscription_tx: Sender<ValidatorSubscriptionMessage>,
             task_spawner: TaskSpawner<T::EthSpec>,
             chain: Arc<BeaconChain<T>>,
             log: Logger| {
                task_spawner.blocking_json_task(Priority::P0, move || {
                    for subscription in &subscriptions {
                        chain
                            .validator_monitor
                            .write()
                            .auto_register_local_validator(subscription.validator_index);

                        let validator_subscription = api_types::ValidatorSubscription {
                            validator_index: subscription.validator_index,
                            attestation_committee_index: subscription.committee_index,
                            slot: subscription.slot,
                            committee_count_at_slot: subscription.committees_at_slot,
                            is_aggregator: subscription.is_aggregator,
                        };

                        let message = ValidatorSubscriptionMessage::AttestationSubscribe {
                            subscriptions: vec![validator_subscription],
                        };
                        if let Err(e) = validator_subscription_tx.try_send(message) {
                            warn!(
                                log,
                                "Unable to process committee subscriptions";
                                "info" => "the host may be overloaded or resource-constrained",
                                "error" => ?e,
                            );
                            return Err(warp_utils::reject::custom_server_error(
                                "unable to queue subscription, host may be overloaded or shutting down".to_string(),
                            ));
                        }
                    }

                    Ok(())
                })
            },
        );

    // POST validator/prepare_beacon_proposer
    let post_validator_prepare_beacon_proposer = eth_v1
        .and(warp::path("validator"))
        .and(warp::path("prepare_beacon_proposer"))
        .and(warp::path::end())
        .and(not_while_syncing_filter.clone())
        .and(task_spawner_filter.clone())
        .and(chain_filter.clone())
        .and(log_filter.clone())
        .and(warp::body::json())
        .then(
            |task_spawner: TaskSpawner<T::EthSpec>,
             chain: Arc<BeaconChain<T>>,
             log: Logger,
             preparation_data: Vec<ProposerPreparationData>| {
                task_spawner.spawn_async_with_rejection(Priority::P0, async move {
                    let execution_layer = chain
                        .execution_layer
                        .as_ref()
                        .ok_or(BeaconChainError::ExecutionLayerMissing)
                        .map_err(warp_utils::reject::beacon_chain_error)?;

                    let current_slot = chain
                        .slot()
                        .map_err(warp_utils::reject::beacon_chain_error)?;
                    let current_epoch = current_slot.epoch(T::EthSpec::slots_per_epoch());

                    debug!(
                        log,
                        "Received proposer preparation data";
                        "count" => preparation_data.len(),
                    );

                    execution_layer
                        .update_proposer_preparation(current_epoch, &preparation_data)
                        .await;

                    chain
                        .prepare_beacon_proposer(current_slot)
                        .await
                        .map_err(|e| {
                            warp_utils::reject::custom_bad_request(format!(
                                "error updating proposer preparations: {:?}",
                                e
                            ))
                        })?;

                    Ok::<_, warp::reject::Rejection>(warp::reply::json(&()).into_response())
                })
            },
        );

    // POST validator/register_validator
    let post_validator_register_validator = eth_v1
        .and(warp::path("validator"))
        .and(warp::path("register_validator"))
        .and(warp::path::end())
        .and(task_spawner_filter.clone())
        .and(chain_filter.clone())
        .and(log_filter.clone())
        .and(warp::body::json())
        .then(
            |task_spawner: TaskSpawner<T::EthSpec>,
             chain: Arc<BeaconChain<T>>,
             log: Logger,
             register_val_data: Vec<SignedValidatorRegistrationData>| async {
                let (tx, rx) = oneshot::channel();

                let initial_result = task_spawner
                    .spawn_async_with_rejection_no_conversion(Priority::P0, async move {
                        let execution_layer = chain
                            .execution_layer
                            .as_ref()
                            .ok_or(BeaconChainError::ExecutionLayerMissing)
                            .map_err(warp_utils::reject::beacon_chain_error)?;
                        let current_slot = chain
                            .slot_clock
                            .now_or_genesis()
                            .ok_or(BeaconChainError::UnableToReadSlot)
                            .map_err(warp_utils::reject::beacon_chain_error)?;
                        let current_epoch = current_slot.epoch(T::EthSpec::slots_per_epoch());

                        debug!(
                            log,
                            "Received register validator request";
                            "count" => register_val_data.len(),
                        );

                        let head_snapshot = chain.head_snapshot();
                        let spec = &chain.spec;

                        let (preparation_data, filtered_registration_data): (
                            Vec<ProposerPreparationData>,
                            Vec<SignedValidatorRegistrationData>,
                        ) = register_val_data
                            .into_iter()
                            .filter_map(|register_data| {
                                chain
                                    .validator_index(&register_data.message.pubkey)
                                    .ok()
                                    .flatten()
                                    .and_then(|validator_index| {
                                        let validator = head_snapshot
                                            .beacon_state
                                            .get_validator(validator_index)
                                            .ok()?;
                                        let validator_status = ValidatorStatus::from_validator(
                                            validator,
                                            current_epoch,
                                            spec.far_future_epoch,
                                        )
                                        .superstatus();
                                        let is_active_or_pending =
                                            matches!(validator_status, ValidatorStatus::Pending)
                                                || matches!(
                                                    validator_status,
                                                    ValidatorStatus::Active
                                                );

                                        // Filter out validators who are not 'active' or 'pending'.
                                        is_active_or_pending.then_some({
                                            (
                                                ProposerPreparationData {
                                                    validator_index: validator_index as u64,
                                                    fee_recipient: register_data
                                                        .message
                                                        .fee_recipient,
                                                },
                                                register_data,
                                            )
                                        })
                                    })
                            })
                            .unzip();

                        // Update the prepare beacon proposer cache based on this request.
                        execution_layer
                            .update_proposer_preparation(current_epoch, &preparation_data)
                            .await;

                        // Call prepare beacon proposer blocking with the latest update in order to make
                        // sure we have a local payload to fall back to in the event of the blinded block
                        // flow failing.
                        chain
                            .prepare_beacon_proposer(current_slot)
                            .await
                            .map_err(|e| {
                                warp_utils::reject::custom_bad_request(format!(
                                    "error updating proposer preparations: {:?}",
                                    e
                                ))
                            })?;

                        info!(
                            log,
                            "Forwarding register validator request to connected builder";
                            "count" => filtered_registration_data.len(),
                        );

                        // It's a waste of a `BeaconProcessor` worker to just
                        // wait on a response from the builder (especially since
                        // they have frequent timeouts). Spawn a new task and
                        // send the response back to our original HTTP request
                        // task via a channel.
                        let builder_future = async move {
                            let builder = chain
                                .execution_layer
                                .as_ref()
                                .ok_or(BeaconChainError::ExecutionLayerMissing)
                                .map_err(warp_utils::reject::beacon_chain_error)?
                                .builder()
                                .as_ref()
                                .ok_or(BeaconChainError::BuilderMissing)
                                .map_err(warp_utils::reject::beacon_chain_error)?;

                            builder
                                .post_builder_validators(&filtered_registration_data)
                                .await
                                .map(|resp| warp::reply::json(&resp).into_response())
                                .map_err(|e| {
                                    warn!(
                                        log,
                                        "Relay error when registering validator(s)";
                                        "num_registrations" => filtered_registration_data.len(),
                                        "error" => ?e
                                    );
                                    // Forward the HTTP status code if we are able to, otherwise fall back
                                    // to a server error.
                                    if let eth2::Error::ServerMessage(message) = e {
                                        if message.code == StatusCode::BAD_REQUEST.as_u16() {
                                            return warp_utils::reject::custom_bad_request(
                                                message.message,
                                            );
                                        } else {
                                            // According to the spec this response should only be a 400 or 500,
                                            // so we fall back to a 500 here.
                                            return warp_utils::reject::custom_server_error(
                                                message.message,
                                            );
                                        }
                                    }
                                    warp_utils::reject::custom_server_error(format!("{e:?}"))
                                })
                        };
                        tokio::task::spawn(async move { tx.send(builder_future.await) });

                        // Just send a generic 200 OK from this closure. We'll
                        // ignore the `Ok` variant and form a proper response
                        // from what is sent back down the channel.
                        Ok(warp::reply::reply().into_response())
                    })
                    .await;

                if initial_result.is_err() {
                    return task_spawner::convert_rejection(initial_result).await;
                }

                // Await a response from the builder without blocking a
                // `BeaconProcessor` worker.
                task_spawner::convert_rejection(rx.await.unwrap_or_else(|_| {
                    Ok(warp::reply::with_status(
                        warp::reply::json(&"No response from channel"),
                        eth2::StatusCode::INTERNAL_SERVER_ERROR,
                    )
                    .into_response())
                }))
                .await
            },
        );
    // POST validator/sync_committee_subscriptions
    let post_validator_sync_committee_subscriptions = eth_v1
        .and(warp::path("validator"))
        .and(warp::path("sync_committee_subscriptions"))
        .and(warp::path::end())
        .and(warp::body::json())
        .and(validator_subscription_tx_filter)
        .and(task_spawner_filter.clone())
        .and(chain_filter.clone())
        .and(log_filter.clone())
        .then(
            |subscriptions: Vec<types::SyncCommitteeSubscription>,
             validator_subscription_tx: Sender<ValidatorSubscriptionMessage>,
             task_spawner: TaskSpawner<T::EthSpec>,
             chain: Arc<BeaconChain<T>>,
             log: Logger
             | {
                task_spawner.blocking_json_task(Priority::P0, move || {
                    for subscription in subscriptions {
                        chain
                            .validator_monitor
                            .write()
                            .auto_register_local_validator(subscription.validator_index);

                        let message = ValidatorSubscriptionMessage::SyncCommitteeSubscribe {
                                subscriptions: vec![subscription],
                            };
                        if let Err(e) = validator_subscription_tx.try_send(message) {
                            warn!(
                                log,
                                "Unable to process sync subscriptions";
                                "info" => "the host may be overloaded or resource-constrained",
                                "error" => ?e
                            );
                            return Err(warp_utils::reject::custom_server_error(
                                "unable to queue subscription, host may be overloaded or shutting down".to_string(),
                            ));
                        }
                    }

                    Ok(())
                })
            },
        );

    // POST vaidator/liveness/{epoch}
    let post_validator_liveness_epoch = eth_v1
        .and(warp::path("validator"))
        .and(warp::path("liveness"))
        .and(warp::path::param::<Epoch>())
        .and(warp::path::end())
        .and(warp::body::json())
        .and(task_spawner_filter.clone())
        .and(chain_filter.clone())
        .then(
            |epoch: Epoch,
             indices: Vec<u64>,
             task_spawner: TaskSpawner<T::EthSpec>,
             chain: Arc<BeaconChain<T>>| {
                task_spawner.blocking_json_task(Priority::P0, move || {
                    // Ensure the request is for either the current, previous or next epoch.
                    let current_epoch = chain
                        .epoch()
                        .map_err(warp_utils::reject::beacon_chain_error)?;
                    let prev_epoch = current_epoch.saturating_sub(Epoch::new(1));
                    let next_epoch = current_epoch.saturating_add(Epoch::new(1));

                    if epoch < prev_epoch || epoch > next_epoch {
                        return Err(warp_utils::reject::custom_bad_request(format!(
                            "request epoch {} is more than one epoch from the current epoch {}",
                            epoch, current_epoch
                        )));
                    }

                    let liveness: Vec<api_types::StandardLivenessResponseData> = indices
                        .iter()
                        .cloned()
                        .map(|index| {
                            let is_live = chain.validator_seen_at_epoch(index as usize, epoch);
                            api_types::StandardLivenessResponseData { index, is_live }
                        })
                        .collect();

                    Ok(api_types::GenericResponse::from(liveness))
                })
            },
        );

    // POST lighthouse/liveness
    let post_lighthouse_liveness = warp::path("lighthouse")
        .and(warp::path("liveness"))
        .and(warp::path::end())
        .and(warp::body::json())
        .and(task_spawner_filter.clone())
        .and(chain_filter.clone())
        .then(
            |request_data: api_types::LivenessRequestData,
             task_spawner: TaskSpawner<T::EthSpec>,
             chain: Arc<BeaconChain<T>>| {
                task_spawner.blocking_json_task(Priority::P0, move || {
                    // Ensure the request is for either the current, previous or next epoch.
                    let current_epoch = chain
                        .epoch()
                        .map_err(warp_utils::reject::beacon_chain_error)?;
                    let prev_epoch = current_epoch.saturating_sub(Epoch::new(1));
                    let next_epoch = current_epoch.saturating_add(Epoch::new(1));

                    if request_data.epoch < prev_epoch || request_data.epoch > next_epoch {
                        return Err(warp_utils::reject::custom_bad_request(format!(
                            "request epoch {} is more than one epoch from the current epoch {}",
                            request_data.epoch, current_epoch
                        )));
                    }

                    let liveness: Vec<api_types::LivenessResponseData> = request_data
                        .indices
                        .iter()
                        .cloned()
                        .map(|index| {
                            let is_live =
                                chain.validator_seen_at_epoch(index as usize, request_data.epoch);
                            api_types::LivenessResponseData {
                                index,
                                epoch: request_data.epoch,
                                is_live,
                            }
                        })
                        .collect();

                    Ok(api_types::GenericResponse::from(liveness))
                })
            },
        );

    // GET lighthouse/health
    let get_lighthouse_health = warp::path("lighthouse")
        .and(warp::path("health"))
        .and(warp::path::end())
        .and(task_spawner_filter.clone())
        .then(|task_spawner: TaskSpawner<T::EthSpec>| {
            task_spawner.blocking_json_task(Priority::P0, move || {
                eth2::lighthouse::Health::observe()
                    .map(api_types::GenericResponse::from)
                    .map_err(warp_utils::reject::custom_bad_request)
            })
        });

    // GET lighthouse/ui/health
    let get_lighthouse_ui_health = warp::path("lighthouse")
        .and(warp::path("ui"))
        .and(warp::path("health"))
        .and(warp::path::end())
        .and(task_spawner_filter.clone())
        .and(system_info_filter)
        .and(app_start_filter)
        .and(data_dir_filter)
        .and(network_globals.clone())
        .then(
            |task_spawner: TaskSpawner<T::EthSpec>,
             sysinfo,
             app_start: std::time::Instant,
             data_dir,
             network_globals| {
                task_spawner.blocking_json_task(Priority::P0, move || {
                    let app_uptime = app_start.elapsed().as_secs();
                    Ok(api_types::GenericResponse::from(observe_system_health_bn(
                        sysinfo,
                        data_dir,
                        app_uptime,
                        network_globals,
                    )))
                })
            },
        );

    // GET lighthouse/ui/validator_count
    let get_lighthouse_ui_validator_count = warp::path("lighthouse")
        .and(warp::path("ui"))
        .and(warp::path("validator_count"))
        .and(warp::path::end())
        .and(task_spawner_filter.clone())
        .and(chain_filter.clone())
        .then(
            |task_spawner: TaskSpawner<T::EthSpec>, chain: Arc<BeaconChain<T>>| {
                task_spawner.blocking_json_task(Priority::P1, move || {
                    ui::get_validator_count(chain).map(api_types::GenericResponse::from)
                })
            },
        );

    // POST lighthouse/ui/validator_metrics
    let post_lighthouse_ui_validator_metrics = warp::path("lighthouse")
        .and(warp::path("ui"))
        .and(warp::path("validator_metrics"))
        .and(warp::path::end())
        .and(warp::body::json())
        .and(task_spawner_filter.clone())
        .and(chain_filter.clone())
        .then(
            |request_data: ui::ValidatorMetricsRequestData,
             task_spawner: TaskSpawner<T::EthSpec>,
             chain: Arc<BeaconChain<T>>| {
                task_spawner.blocking_json_task(Priority::P1, move || {
                    ui::post_validator_monitor_metrics(request_data, chain)
                        .map(api_types::GenericResponse::from)
                })
            },
        );

    // POST lighthouse/ui/validator_info
    let post_lighthouse_ui_validator_info = warp::path("lighthouse")
        .and(warp::path("ui"))
        .and(warp::path("validator_info"))
        .and(warp::path::end())
        .and(warp::body::json())
        .and(task_spawner_filter.clone())
        .and(chain_filter.clone())
        .then(
            |request_data: ui::ValidatorInfoRequestData,
             task_spawner: TaskSpawner<T::EthSpec>,
             chain: Arc<BeaconChain<T>>| {
                task_spawner.blocking_json_task(Priority::P1, move || {
                    ui::get_validator_info(request_data, chain)
                        .map(api_types::GenericResponse::from)
                })
            },
        );

    // GET lighthouse/syncing
    let get_lighthouse_syncing = warp::path("lighthouse")
        .and(warp::path("syncing"))
        .and(warp::path::end())
        .and(task_spawner_filter.clone())
        .and(network_globals.clone())
        .then(
            |task_spawner: TaskSpawner<T::EthSpec>,
             network_globals: Arc<NetworkGlobals<T::EthSpec>>| {
                task_spawner.blocking_json_task(Priority::P0, move || {
                    Ok(api_types::GenericResponse::from(
                        network_globals.sync_state(),
                    ))
                })
            },
        );

    // GET lighthouse/nat
    let get_lighthouse_nat = warp::path("lighthouse")
        .and(warp::path("nat"))
        .and(task_spawner_filter.clone())
        .and(warp::path::end())
        .then(|task_spawner: TaskSpawner<T::EthSpec>| {
            task_spawner.blocking_json_task(Priority::P1, move || {
                Ok(api_types::GenericResponse::from(
                    lighthouse_network::metrics::NAT_OPEN
                        .as_ref()
                        .map(|v| v.get())
                        .unwrap_or(0)
                        != 0,
                ))
            })
        });

    // GET lighthouse/peers
    let get_lighthouse_peers = warp::path("lighthouse")
        .and(warp::path("peers"))
        .and(warp::path::end())
        .and(task_spawner_filter.clone())
        .and(network_globals.clone())
        .then(
            |task_spawner: TaskSpawner<T::EthSpec>,
             network_globals: Arc<NetworkGlobals<T::EthSpec>>| {
                task_spawner.blocking_json_task(Priority::P1, move || {
                    Ok(network_globals
                        .peers
                        .read()
                        .peers()
                        .map(|(peer_id, peer_info)| eth2::lighthouse::Peer {
                            peer_id: peer_id.to_string(),
                            peer_info: peer_info.clone(),
                        })
                        .collect::<Vec<_>>())
                })
            },
        );

    // GET lighthouse/peers/connected
    let get_lighthouse_peers_connected = warp::path("lighthouse")
        .and(warp::path("peers"))
        .and(warp::path("connected"))
        .and(warp::path::end())
        .and(task_spawner_filter.clone())
        .and(network_globals)
        .then(
            |task_spawner: TaskSpawner<T::EthSpec>,
             network_globals: Arc<NetworkGlobals<T::EthSpec>>| {
                task_spawner.blocking_json_task(Priority::P1, move || {
                    Ok(network_globals
                        .peers
                        .read()
                        .connected_peers()
                        .map(|(peer_id, peer_info)| eth2::lighthouse::Peer {
                            peer_id: peer_id.to_string(),
                            peer_info: peer_info.clone(),
                        })
                        .collect::<Vec<_>>())
                })
            },
        );

    // GET lighthouse/proto_array
    let get_lighthouse_proto_array = warp::path("lighthouse")
        .and(warp::path("proto_array"))
        .and(warp::path::end())
        .and(task_spawner_filter.clone())
        .and(chain_filter.clone())
        .then(
            |task_spawner: TaskSpawner<T::EthSpec>, chain: Arc<BeaconChain<T>>| {
                task_spawner.blocking_response_task(Priority::P1, move || {
                    Ok::<_, warp::Rejection>(warp::reply::json(
                        &api_types::GenericResponseRef::from(
                            chain
                                .canonical_head
                                .fork_choice_read_lock()
                                .proto_array()
                                .core_proto_array(),
                        ),
                    ))
                })
            },
        );

    // GET lighthouse/validator_inclusion/{epoch}/{validator_id}
    let get_lighthouse_validator_inclusion_global = warp::path("lighthouse")
        .and(warp::path("validator_inclusion"))
        .and(warp::path::param::<Epoch>())
        .and(warp::path::param::<ValidatorId>())
        .and(warp::path::end())
        .and(task_spawner_filter.clone())
        .and(chain_filter.clone())
        .then(
            |epoch: Epoch,
             validator_id: ValidatorId,
             task_spawner: TaskSpawner<T::EthSpec>,
             chain: Arc<BeaconChain<T>>| {
                task_spawner.blocking_json_task(Priority::P1, move || {
                    validator_inclusion::validator_inclusion_data(epoch, &validator_id, &chain)
                        .map(api_types::GenericResponse::from)
                })
            },
        );

    // GET lighthouse/validator_inclusion/{epoch}/global
    let get_lighthouse_validator_inclusion = warp::path("lighthouse")
        .and(warp::path("validator_inclusion"))
        .and(warp::path::param::<Epoch>())
        .and(warp::path("global"))
        .and(warp::path::end())
        .and(task_spawner_filter.clone())
        .and(chain_filter.clone())
        .then(
            |epoch: Epoch, task_spawner: TaskSpawner<T::EthSpec>, chain: Arc<BeaconChain<T>>| {
                task_spawner.blocking_json_task(Priority::P1, move || {
                    validator_inclusion::global_validator_inclusion_data(epoch, &chain)
                        .map(api_types::GenericResponse::from)
                })
            },
        );

    // GET lighthouse/eth1/syncing
    let get_lighthouse_eth1_syncing = warp::path("lighthouse")
        .and(warp::path("eth1"))
        .and(warp::path("syncing"))
        .and(warp::path::end())
        .and(task_spawner_filter.clone())
        .and(chain_filter.clone())
        .then(
            |task_spawner: TaskSpawner<T::EthSpec>, chain: Arc<BeaconChain<T>>| {
                task_spawner.blocking_json_task(Priority::P1, move || {
                    let current_slot_opt = chain.slot().ok();

                    chain
                        .eth1_chain
                        .as_ref()
                        .ok_or_else(|| {
                            warp_utils::reject::custom_not_found(
                                "Eth1 sync is disabled. See the --eth1 CLI flag.".to_string(),
                            )
                        })
                        .and_then(|eth1| {
                            eth1.sync_status(chain.genesis_time, current_slot_opt, &chain.spec)
                                .ok_or_else(|| {
                                    warp_utils::reject::custom_server_error(
                                        "Unable to determine Eth1 sync status".to_string(),
                                    )
                                })
                        })
                        .map(api_types::GenericResponse::from)
                })
            },
        );

    // GET lighthouse/eth1/block_cache
    let get_lighthouse_eth1_block_cache = warp::path("lighthouse")
        .and(warp::path("eth1"))
        .and(warp::path("block_cache"))
        .and(warp::path::end())
        .and(task_spawner_filter.clone())
        .and(eth1_service_filter.clone())
        .then(
            |task_spawner: TaskSpawner<T::EthSpec>, eth1_service: eth1::Service| {
                task_spawner.blocking_json_task(Priority::P1, move || {
                    Ok(api_types::GenericResponse::from(
                        eth1_service
                            .blocks()
                            .read()
                            .iter()
                            .cloned()
                            .collect::<Vec<_>>(),
                    ))
                })
            },
        );

    // GET lighthouse/eth1/deposit_cache
    let get_lighthouse_eth1_deposit_cache = warp::path("lighthouse")
        .and(warp::path("eth1"))
        .and(warp::path("deposit_cache"))
        .and(warp::path::end())
        .and(task_spawner_filter.clone())
        .and(eth1_service_filter)
        .then(
            |task_spawner: TaskSpawner<T::EthSpec>, eth1_service: eth1::Service| {
                task_spawner.blocking_json_task(Priority::P1, move || {
                    Ok(api_types::GenericResponse::from(
                        eth1_service
                            .deposits()
                            .read()
                            .cache
                            .iter()
                            .cloned()
                            .collect::<Vec<_>>(),
                    ))
                })
            },
        );

    // GET lighthouse/beacon/states/{state_id}/ssz
    let get_lighthouse_beacon_states_ssz = warp::path("lighthouse")
        .and(warp::path("beacon"))
        .and(warp::path("states"))
        .and(warp::path::param::<StateId>())
        .and(warp::path("ssz"))
        .and(warp::path::end())
        .and(task_spawner_filter.clone())
        .and(chain_filter.clone())
        .then(
            |state_id: StateId,
             task_spawner: TaskSpawner<T::EthSpec>,
             chain: Arc<BeaconChain<T>>| {
                task_spawner.blocking_response_task(Priority::P1, move || {
                    // This debug endpoint provides no indication of optimistic status.
                    let (state, _execution_optimistic, _finalized) = state_id.state(&chain)?;
                    Response::builder()
                        .status(200)
                        .header("Content-Type", "application/ssz")
                        .body(state.as_ssz_bytes())
                        .map_err(|e| {
                            warp_utils::reject::custom_server_error(format!(
                                "failed to create response: {}",
                                e
                            ))
                        })
                })
            },
        );

    // GET lighthouse/staking
    let get_lighthouse_staking = warp::path("lighthouse")
        .and(warp::path("staking"))
        .and(warp::path::end())
        .and(task_spawner_filter.clone())
        .and(chain_filter.clone())
        .then(
            |task_spawner: TaskSpawner<T::EthSpec>, chain: Arc<BeaconChain<T>>| {
                task_spawner.blocking_json_task(Priority::P1, move || {
                    if chain.eth1_chain.is_some() {
                        Ok(())
                    } else {
                        Err(warp_utils::reject::custom_not_found(
                            "staking is not enabled, \
                        see the --staking CLI flag"
                                .to_string(),
                        ))
                    }
                })
            },
        );

    let database_path = warp::path("lighthouse").and(warp::path("database"));

    // GET lighthouse/database/info
    let get_lighthouse_database_info = database_path
        .and(warp::path("info"))
        .and(warp::path::end())
        .and(task_spawner_filter.clone())
        .and(chain_filter.clone())
        .then(
            |task_spawner: TaskSpawner<T::EthSpec>, chain: Arc<BeaconChain<T>>| {
                task_spawner.blocking_json_task(Priority::P1, move || database::info(chain))
            },
        );

    // POST lighthouse/database/reconstruct
    let post_lighthouse_database_reconstruct = database_path
        .and(warp::path("reconstruct"))
        .and(warp::path::end())
        .and(not_while_syncing_filter)
        .and(task_spawner_filter.clone())
        .and(chain_filter.clone())
        .then(
            |task_spawner: TaskSpawner<T::EthSpec>, chain: Arc<BeaconChain<T>>| {
                task_spawner.blocking_json_task(Priority::P1, move || {
                    chain.store_migrator.process_reconstruction();
                    Ok("success")
                })
            },
        );

    // GET lighthouse/analysis/block_rewards
    let get_lighthouse_block_rewards = warp::path("lighthouse")
        .and(warp::path("analysis"))
        .and(warp::path("block_rewards"))
        .and(warp::query::<eth2::lighthouse::BlockRewardsQuery>())
        .and(warp::path::end())
        .and(task_spawner_filter.clone())
        .and(chain_filter.clone())
        .and(log_filter.clone())
        .then(|query, task_spawner: TaskSpawner<T::EthSpec>, chain, log| {
            task_spawner.blocking_json_task(Priority::P1, move || {
                block_rewards::get_block_rewards(query, chain, log)
            })
        });

    // POST lighthouse/analysis/block_rewards
    let post_lighthouse_block_rewards = warp::path("lighthouse")
        .and(warp::path("analysis"))
        .and(warp::path("block_rewards"))
        .and(warp::body::json())
        .and(warp::path::end())
        .and(task_spawner_filter.clone())
        .and(chain_filter.clone())
        .and(log_filter.clone())
        .then(
            |blocks, task_spawner: TaskSpawner<T::EthSpec>, chain, log| {
                task_spawner.blocking_json_task(Priority::P1, move || {
                    block_rewards::compute_block_rewards(blocks, chain, log)
                })
            },
        );

    // GET lighthouse/analysis/attestation_performance/{index}
    let get_lighthouse_attestation_performance = warp::path("lighthouse")
        .and(warp::path("analysis"))
        .and(warp::path("attestation_performance"))
        .and(warp::path::param::<String>())
        .and(warp::query::<eth2::lighthouse::AttestationPerformanceQuery>())
        .and(warp::path::end())
        .and(task_spawner_filter.clone())
        .and(chain_filter.clone())
        .then(
            |target, query, task_spawner: TaskSpawner<T::EthSpec>, chain: Arc<BeaconChain<T>>| {
                task_spawner.blocking_json_task(Priority::P1, move || {
                    attestation_performance::get_attestation_performance(target, query, chain)
                })
            },
        );

    // GET lighthouse/analysis/block_packing_efficiency
    let get_lighthouse_block_packing_efficiency = warp::path("lighthouse")
        .and(warp::path("analysis"))
        .and(warp::path("block_packing_efficiency"))
        .and(warp::query::<eth2::lighthouse::BlockPackingEfficiencyQuery>())
        .and(warp::path::end())
        .and(task_spawner_filter.clone())
        .and(chain_filter.clone())
        .then(
            |query, task_spawner: TaskSpawner<T::EthSpec>, chain: Arc<BeaconChain<T>>| {
                task_spawner.blocking_json_task(Priority::P1, move || {
                    block_packing_efficiency::get_block_packing_efficiency(query, chain)
                })
            },
        );

    // GET lighthouse/merge_readiness
    let get_lighthouse_merge_readiness = warp::path("lighthouse")
        .and(warp::path("merge_readiness"))
        .and(warp::path::end())
        .and(task_spawner_filter.clone())
        .and(chain_filter.clone())
        .then(
            |task_spawner: TaskSpawner<T::EthSpec>, chain: Arc<BeaconChain<T>>| {
                task_spawner.spawn_async_with_rejection(Priority::P1, async move {
                    let merge_readiness = chain.check_merge_readiness().await;
                    Ok::<_, warp::reject::Rejection>(
                        warp::reply::json(&api_types::GenericResponse::from(merge_readiness))
                            .into_response(),
                    )
                })
            },
        );

    let get_events = eth_v1
        .and(warp::path("events"))
        .and(warp::path::end())
        .and(multi_key_query::<api_types::EventQuery>())
        .and(task_spawner_filter.clone())
        .and(chain_filter)
        .then(
            |topics_res: Result<api_types::EventQuery, warp::Rejection>,
             task_spawner: TaskSpawner<T::EthSpec>,
             chain: Arc<BeaconChain<T>>| {
                task_spawner.blocking_response_task(Priority::P0, move || {
                    let topics = topics_res?;
                    // for each topic subscribed spawn a new subscription
                    let mut receivers = Vec::with_capacity(topics.topics.len());

                    if let Some(event_handler) = chain.event_handler.as_ref() {
                        for topic in topics.topics {
                            let receiver = match topic {
                                api_types::EventTopic::Head => event_handler.subscribe_head(),
                                api_types::EventTopic::Block => event_handler.subscribe_block(),
                                api_types::EventTopic::Attestation => {
                                    event_handler.subscribe_attestation()
                                }
                                api_types::EventTopic::VoluntaryExit => {
                                    event_handler.subscribe_exit()
                                }
                                api_types::EventTopic::FinalizedCheckpoint => {
                                    event_handler.subscribe_finalized()
                                }
                                api_types::EventTopic::ChainReorg => {
                                    event_handler.subscribe_reorgs()
                                }
                                api_types::EventTopic::ContributionAndProof => {
                                    event_handler.subscribe_contributions()
                                }
                                api_types::EventTopic::PayloadAttributes => {
                                    event_handler.subscribe_payload_attributes()
                                }
                                api_types::EventTopic::LateHead => {
                                    event_handler.subscribe_late_head()
                                }
                                api_types::EventTopic::BlockReward => {
                                    event_handler.subscribe_block_reward()
                                }
                            };

                            receivers.push(
                                BroadcastStream::new(receiver)
                                    .map(|msg| {
                                        match msg {
                                            Ok(data) => Event::default()
                                                .event(data.topic_name())
                                                .json_data(data)
                                                .unwrap_or_else(|e| {
                                                    Event::default()
                                                        .comment(format!("error - bad json: {e:?}"))
                                                }),
                                            // Do not terminate the stream if the channel fills
                                            // up. Just drop some messages and send a comment to
                                            // the client.
                                            Err(BroadcastStreamRecvError::Lagged(n)) => {
                                                Event::default().comment(format!(
                                                    "error - dropped {n} messages"
                                                ))
                                            }
                                        }
                                    })
                                    .map(Ok::<_, std::convert::Infallible>),
                            );
                        }
                    } else {
                        return Err(warp_utils::reject::custom_server_error(
                            "event handler was not initialized".to_string(),
                        ));
                    }

                    let s = futures::stream::select_all(receivers);

                    Ok(warp::sse::reply(warp::sse::keep_alive().stream(s)))
                })
            },
        );

    // Subscribe to logs via Server Side Events
    // /lighthouse/logs
    let lighthouse_log_events = warp::path("lighthouse")
        .and(warp::path("logs"))
        .and(warp::path::end())
        .and(task_spawner_filter)
        .and(sse_component_filter)
        .then(
            |task_spawner: TaskSpawner<T::EthSpec>, sse_component: Option<SSELoggingComponents>| {
                task_spawner.blocking_response_task(Priority::P1, move || {
                    if let Some(logging_components) = sse_component {
                        // Build a JSON stream
                        let s = BroadcastStream::new(logging_components.sender.subscribe()).map(
                            |msg| {
                                match msg {
                                    Ok(data) => {
                                        // Serialize to json
                                        match data.to_json_string() {
                                            // Send the json as a Server Side Event
                                            Ok(json) => Ok(Event::default().data(json)),
                                            Err(e) => {
                                                Err(warp_utils::reject::server_sent_event_error(
                                                    format!("Unable to serialize to JSON {}", e),
                                                ))
                                            }
                                        }
                                    }
                                    Err(e) => Err(warp_utils::reject::server_sent_event_error(
                                        format!("Unable to receive event {}", e),
                                    )),
                                }
                            },
                        );

                        Ok::<_, warp::Rejection>(warp::sse::reply(
                            warp::sse::keep_alive().stream(s),
                        ))
                    } else {
                        Err(warp_utils::reject::custom_server_error(
                            "SSE Logging is not enabled".to_string(),
                        ))
                    }
                })
            },
        );

    // Define the ultimate set of routes that will be provided to the server.
    // Use `uor` rather than `or` in order to simplify types (see `UnifyingOrFilter`).
    let routes = warp::get()
        .and(
            get_beacon_genesis
                .uor(get_beacon_state_root)
                .uor(get_beacon_state_fork)
                .uor(get_beacon_state_finality_checkpoints)
                .uor(get_beacon_state_validator_balances)
                .uor(get_beacon_state_validators_id)
                .uor(get_beacon_state_validators)
                .uor(get_beacon_state_committees)
                .uor(get_beacon_state_sync_committees)
                .uor(get_beacon_state_randao)
                .uor(get_beacon_headers)
                .uor(get_beacon_headers_block_id)
                .uor(get_beacon_block)
                .uor(get_beacon_block_attestations)
                .uor(get_beacon_blinded_block)
                .uor(get_beacon_block_root)
                .uor(get_blobs)
                .uor(get_beacon_pool_attestations)
                .uor(get_beacon_pool_attester_slashings)
                .uor(get_beacon_pool_proposer_slashings)
                .uor(get_beacon_pool_voluntary_exits)
                .uor(get_beacon_pool_bls_to_execution_changes)
                .uor(get_beacon_deposit_snapshot)
                .uor(get_beacon_rewards_blocks)
                .uor(get_config_fork_schedule)
                .uor(get_config_spec)
                .uor(get_config_deposit_contract)
                .uor(get_debug_beacon_states)
                .uor(get_debug_beacon_heads)
                .uor(get_debug_fork_choice)
                .uor(get_node_identity)
                .uor(get_node_version)
                .uor(get_node_syncing)
                .uor(get_node_health)
                .uor(get_node_peers_by_id)
                .uor(get_node_peers)
                .uor(get_node_peer_count)
                .uor(get_validator_duties_proposer)
                .uor(get_validator_blocks)
                .uor(get_validator_blinded_blocks)
                .uor(get_validator_attestation_data)
                .uor(get_validator_aggregate_attestation)
                .uor(get_validator_sync_committee_contribution)
                .uor(get_lighthouse_health)
                .uor(get_lighthouse_ui_health)
                .uor(get_lighthouse_ui_validator_count)
                .uor(get_lighthouse_syncing)
                .uor(get_lighthouse_nat)
                .uor(get_lighthouse_peers)
                .uor(get_lighthouse_peers_connected)
                .uor(get_lighthouse_proto_array)
                .uor(get_lighthouse_validator_inclusion_global)
                .uor(get_lighthouse_validator_inclusion)
                .uor(get_lighthouse_eth1_syncing)
                .uor(get_lighthouse_eth1_block_cache)
                .uor(get_lighthouse_eth1_deposit_cache)
                .uor(get_lighthouse_beacon_states_ssz)
                .uor(get_lighthouse_staking)
                .uor(get_lighthouse_database_info)
                .uor(get_lighthouse_block_rewards)
                .uor(get_lighthouse_attestation_performance)
                .uor(get_lighthouse_block_packing_efficiency)
                .uor(get_lighthouse_merge_readiness)
                .uor(get_events)
                .uor(get_expected_withdrawals)
                .uor(lighthouse_log_events.boxed())
                .recover(warp_utils::reject::handle_rejection),
        )
        .boxed()
        .uor(
            warp::post().and(
                warp::header::exact("Content-Type", "application/octet-stream")
                    // Routes which expect `application/octet-stream` go within this `and`.
                    .and(
                        post_beacon_blocks_ssz
                            .uor(post_beacon_blocks_v2_ssz)
                            .uor(post_beacon_blinded_blocks_ssz)
                            .uor(post_beacon_blinded_blocks_v2_ssz),
                    )
                    .uor(post_beacon_blocks)
                    .uor(post_beacon_blinded_blocks)
                    .uor(post_beacon_blocks_v2)
                    .uor(post_beacon_blinded_blocks_v2)
                    .uor(post_beacon_pool_attestations)
                    .uor(post_beacon_pool_attester_slashings)
                    .uor(post_beacon_pool_proposer_slashings)
                    .uor(post_beacon_pool_voluntary_exits)
                    .uor(post_beacon_pool_sync_committees)
                    .uor(post_beacon_pool_bls_to_execution_changes)
                    .uor(post_beacon_rewards_attestations)
                    .uor(post_beacon_rewards_sync_committee)
                    .uor(post_validator_duties_attester)
                    .uor(post_validator_duties_sync)
                    .uor(post_validator_aggregate_and_proofs)
                    .uor(post_validator_contribution_and_proofs)
                    .uor(post_validator_beacon_committee_subscriptions)
                    .uor(post_validator_sync_committee_subscriptions)
                    .uor(post_validator_prepare_beacon_proposer)
                    .uor(post_validator_register_validator)
                    .uor(post_validator_liveness_epoch)
                    .uor(post_lighthouse_liveness)
                    .uor(post_lighthouse_database_reconstruct)
                    .uor(post_lighthouse_block_rewards)
                    .uor(post_lighthouse_ui_validator_metrics)
                    .uor(post_lighthouse_ui_validator_info)
                    .recover(warp_utils::reject::handle_rejection),
            ),
        )
        .recover(warp_utils::reject::handle_rejection)
        .with(slog_logging(log.clone()))
        .with(prometheus_metrics())
        // Add a `Server` header.
        .map(|reply| warp::reply::with_header(reply, "Server", &version_with_platform()))
        .with(cors_builder.build())
        .boxed();

    let http_socket: SocketAddr = SocketAddr::new(config.listen_addr, config.listen_port);
    let http_server: HttpServer = match config.tls_config {
        Some(tls_config) => {
            let (socket, server) = warp::serve(routes)
                .tls()
                .cert_path(tls_config.cert)
                .key_path(tls_config.key)
                .try_bind_with_graceful_shutdown(http_socket, async {
                    shutdown.await;
                })?;

            info!(log, "HTTP API is being served over TLS";);

            (socket, Box::pin(server))
        }
        None => {
            let (socket, server) =
                warp::serve(routes).try_bind_with_graceful_shutdown(http_socket, async {
                    shutdown.await;
                })?;
            (socket, Box::pin(server))
        }
    };

    info!(
        log,
        "HTTP API started";
        "listen_address" => %http_server.0,
    );

    Ok(http_server)
}

/// Publish a message to the libp2p pubsub network.
fn publish_pubsub_message<T: EthSpec>(
    network_tx: &UnboundedSender<NetworkMessage<T>>,
    message: PubsubMessage<T>,
) -> Result<(), warp::Rejection> {
    publish_network_message(
        network_tx,
        NetworkMessage::Publish {
            messages: vec![message],
        },
    )
}

/// Publish a message to the libp2p network.
fn publish_network_message<T: EthSpec>(
    network_tx: &UnboundedSender<NetworkMessage<T>>,
    message: NetworkMessage<T>,
) -> Result<(), warp::Rejection> {
    network_tx.send(message).map_err(|e| {
        warp_utils::reject::custom_server_error(format!(
            "unable to publish to network channel: {}",
            e
        ))
    })
}<|MERGE_RESOLUTION|>--- conflicted
+++ resolved
@@ -39,7 +39,8 @@
 use directory::DEFAULT_ROOT_DIR;
 use eth2::types::{
     self as api_types, BroadcastValidation, EndpointVersion, ForkChoice, ForkChoiceNode,
-    SignedBlockContents, SkipRandaoVerification, ValidatorId, ValidatorStatus,
+    SignedBlindedBlockContents, SignedBlockContents, SkipRandaoVerification, ValidatorId,
+    ValidatorStatus,
 };
 use lighthouse_network::{types::SyncState, EnrExt, NetworkGlobals, PeerId, PubsubMessage};
 use lighthouse_version::version_with_platform;
@@ -1289,19 +1290,11 @@
         .and(network_tx_filter.clone())
         .and(log_filter.clone())
         .then(
-<<<<<<< HEAD
-            |block_contents: SignedBlockContents<T::EthSpec>,
-             task_spawner: TaskSpawner<T::EthSpec>,
-             chain: Arc<BeaconChain<T>>,
-             network_tx: UnboundedSender<NetworkMessage<T::EthSpec>>,
-             log: Logger| {
-=======
-            move |block: Arc<SignedBeaconBlock<T::EthSpec>>,
+            move |block_contents: SignedBlockContents<T::EthSpec>,
                   task_spawner: TaskSpawner<T::EthSpec>,
                   chain: Arc<BeaconChain<T>>,
                   network_tx: UnboundedSender<NetworkMessage<T::EthSpec>>,
                   log: Logger| {
->>>>>>> 1ff40338
                 task_spawner.spawn_async_with_rejection(Priority::P0, async move {
                     publish_blocks::publish_block(
                         None,
@@ -1365,21 +1358,12 @@
         .and(network_tx_filter.clone())
         .and(log_filter.clone())
         .then(
-<<<<<<< HEAD
-            |validation_level: api_types::BroadcastValidationQuery,
-             block_contents: SignedBlockContents<T::EthSpec>,
-             task_spawner: TaskSpawner<T::EthSpec>,
-             chain: Arc<BeaconChain<T>>,
-             network_tx: UnboundedSender<NetworkMessage<T::EthSpec>>,
-             log: Logger| {
-=======
             move |validation_level: api_types::BroadcastValidationQuery,
-                  block: Arc<SignedBeaconBlock<T::EthSpec>>,
+                  block_contents: SignedBlockContents<T::EthSpec>,
                   task_spawner: TaskSpawner<T::EthSpec>,
                   chain: Arc<BeaconChain<T>>,
                   network_tx: UnboundedSender<NetworkMessage<T::EthSpec>>,
                   log: Logger| {
->>>>>>> 1ff40338
                 task_spawner.spawn_async_with_rejection(Priority::P0, async move {
                     publish_blocks::publish_block(
                         None,
@@ -1449,19 +1433,11 @@
         .and(network_tx_filter.clone())
         .and(log_filter.clone())
         .then(
-<<<<<<< HEAD
-            |block_contents: SignedBlockContents<T::EthSpec, BlindedPayload<_>>,
-             task_spawner: TaskSpawner<T::EthSpec>,
-             chain: Arc<BeaconChain<T>>,
-             network_tx: UnboundedSender<NetworkMessage<T::EthSpec>>,
-             log: Logger| {
-=======
-            move |block: SignedBlindedBeaconBlock<T::EthSpec>,
+            move |block_contents: SignedBlindedBlockContents<T::EthSpec>,
                   task_spawner: TaskSpawner<T::EthSpec>,
                   chain: Arc<BeaconChain<T>>,
                   network_tx: UnboundedSender<NetworkMessage<T::EthSpec>>,
                   log: Logger| {
->>>>>>> 1ff40338
                 task_spawner.spawn_async_with_rejection(Priority::P0, async move {
                     publish_blocks::publish_blinded_block(
                         block_contents,
@@ -1493,7 +1469,6 @@
                   network_tx: UnboundedSender<NetworkMessage<T::EthSpec>>,
                   log: Logger| {
                 task_spawner.spawn_async_with_rejection(Priority::P0, async move {
-<<<<<<< HEAD
                     let block =
                         SignedBlockContents::<T::EthSpec, BlindedPayload<_>>::from_ssz_bytes(
                             &block_bytes,
@@ -1502,15 +1477,6 @@
                         .map_err(|e| {
                             warp_utils::reject::custom_bad_request(format!("invalid SSZ: {e:?}"))
                         })?;
-=======
-                    let block = SignedBlindedBeaconBlock::<T::EthSpec>::from_ssz_bytes(
-                        &block_bytes,
-                        &chain.spec,
-                    )
-                    .map_err(|e| {
-                        warp_utils::reject::custom_bad_request(format!("invalid SSZ: {e:?}"))
-                    })?;
->>>>>>> 1ff40338
                     publish_blocks::publish_blinded_block(
                         block,
                         chain,
@@ -1535,27 +1501,15 @@
         .and(network_tx_filter.clone())
         .and(log_filter.clone())
         .then(
-<<<<<<< HEAD
-            |validation_level: api_types::BroadcastValidationQuery,
-             block_contents: SignedBlockContents<T::EthSpec, BlindedPayload<_>>,
-             task_spawner: TaskSpawner<T::EthSpec>,
-             chain: Arc<BeaconChain<T>>,
-             network_tx: UnboundedSender<NetworkMessage<T::EthSpec>>,
-             log: Logger| {
-                task_spawner.spawn_async(Priority::P0, async move {
-                    match publish_blocks::publish_blinded_block(
-                        block_contents,
-=======
             move |validation_level: api_types::BroadcastValidationQuery,
-                  block: SignedBlindedBeaconBlock<T::EthSpec>,
+                  block_contents: SignedBlindedBlockContents<T::EthSpec>,
                   task_spawner: TaskSpawner<T::EthSpec>,
                   chain: Arc<BeaconChain<T>>,
                   network_tx: UnboundedSender<NetworkMessage<T::EthSpec>>,
                   log: Logger| {
                 task_spawner.spawn_async_with_rejection(Priority::P0, async move {
                     publish_blocks::publish_blinded_block(
-                        block,
->>>>>>> 1ff40338
+                        block_contents,
                         chain,
                         &network_tx,
                         log,
@@ -1573,54 +1527,11 @@
         .and(warp::query::<api_types::BroadcastValidationQuery>())
         .and(warp::path::end())
         .and(warp::body::bytes())
-<<<<<<< HEAD
-=======
-        .and(task_spawner_filter.clone())
->>>>>>> 1ff40338
+        .and(task_spawner_filter.clone())
         .and(chain_filter.clone())
         .and(network_tx_filter.clone())
         .and(log_filter.clone())
         .then(
-<<<<<<< HEAD
-            |validation_level: api_types::BroadcastValidationQuery,
-             block_bytes: Bytes,
-             chain: Arc<BeaconChain<T>>,
-             network_tx: UnboundedSender<NetworkMessage<T::EthSpec>>,
-             log: Logger| async move {
-                let block =
-                    match SignedBlockContents::<T::EthSpec, BlindedPayload<_>>::from_ssz_bytes(
-                        &block_bytes,
-                        &chain.spec,
-                    ) {
-                        Ok(data) => data,
-                        Err(_) => {
-                            return warp::reply::with_status(
-                                StatusCode::BAD_REQUEST,
-                                eth2::StatusCode::BAD_REQUEST,
-                            )
-                            .into_response();
-                        }
-                    };
-                match publish_blocks::publish_blinded_block(
-                    block,
-                    chain,
-                    &network_tx,
-                    log,
-                    validation_level.broadcast_validation,
-                )
-                .await
-                {
-                    Ok(()) => warp::reply().into_response(),
-                    Err(e) => match warp_utils::reject::handle_rejection(e).await {
-                        Ok(reply) => reply.into_response(),
-                        Err(_) => warp::reply::with_status(
-                            StatusCode::INTERNAL_SERVER_ERROR,
-                            eth2::StatusCode::INTERNAL_SERVER_ERROR,
-                        )
-                        .into_response(),
-                    },
-                }
-=======
             move |validation_level: api_types::BroadcastValidationQuery,
                   block_bytes: Bytes,
                   task_spawner: TaskSpawner<T::EthSpec>,
@@ -1628,13 +1539,14 @@
                   network_tx: UnboundedSender<NetworkMessage<T::EthSpec>>,
                   log: Logger| {
                 task_spawner.spawn_async_with_rejection(Priority::P0, async move {
-                    let block = SignedBlindedBeaconBlock::<T::EthSpec>::from_ssz_bytes(
-                        &block_bytes,
-                        &chain.spec,
-                    )
-                    .map_err(|e| {
-                        warp_utils::reject::custom_bad_request(format!("invalid SSZ: {e:?}"))
-                    })?;
+                    let block =
+                        SignedBlockContents::<T::EthSpec, BlindedPayload<_>>::from_ssz_bytes(
+                            &block_bytes,
+                            &chain.spec,
+                        )
+                        .map_err(|e| {
+                            warp_utils::reject::custom_bad_request(format!("invalid SSZ: {e:?}"))
+                        })?;
                     publish_blocks::publish_blinded_block(
                         block,
                         chain,
@@ -1645,7 +1557,6 @@
                     )
                     .await
                 })
->>>>>>> 1ff40338
             },
         );
 
