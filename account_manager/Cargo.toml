[package]
name = "account_manager"
version = "0.3.5"
<<<<<<< HEAD
authors = ["Paul Hauner <paul@paulhauner.com>", "Luke Anderson <luke@sigmaprime.io>"]
edition = { workspace = true }
=======
authors = [
    "Paul Hauner <paul@paulhauner.com>",
    "Luke Anderson <luke@sigmaprime.io>",
]
edition = "2021"
>>>>>>> f284e0e2

[dependencies]
bls = { workspace = true }
clap = { workspace = true }
types = { workspace = true }
environment = { workspace = true }
eth2_network_config = { workspace = true }
clap_utils = { workspace = true }
directory = { workspace = true }
eth2_wallet = { workspace = true }
eth2_wallet_manager = { path = "../common/eth2_wallet_manager" }
<<<<<<< HEAD
validator_dir = { workspace = true }
tokio = { workspace = true }
eth2_keystore = { workspace = true }
account_utils = { workspace = true }
slashing_protection = { workspace = true }
eth2 = { workspace = true }
safe_arith = { workspace = true }
slot_clock = { workspace = true }
filesystem = { workspace = true }
sensitive_url = { workspace = true }
serde = { workspace = true }
serde_json = { workspace = true }
=======
validator_dir = { path = "../common/validator_dir" }
tokio = { version = "1.14.0", features = ["full"] }
eth2_keystore = { path = "../crypto/eth2_keystore" }
account_utils = { path = "../common/account_utils" }
slashing_protection = { path = "../validator_client/slashing_protection" }
eth2 = { path = "../common/eth2" }
safe_arith = { path = "../consensus/safe_arith" }
slot_clock = { path = "../common/slot_clock" }
filesystem = { path = "../common/filesystem" }
sensitive_url = { path = "../common/sensitive_url" }
serde = { version = "1.0.116", features = ["derive"] }
serde_json = "1.0.58"
slog = { version = "2.5.2" }
>>>>>>> f284e0e2

[dev-dependencies]
tempfile = { workspace = true }<|MERGE_RESOLUTION|>--- conflicted
+++ resolved
@@ -1,16 +1,11 @@
 [package]
 name = "account_manager"
 version = "0.3.5"
-<<<<<<< HEAD
-authors = ["Paul Hauner <paul@paulhauner.com>", "Luke Anderson <luke@sigmaprime.io>"]
-edition = { workspace = true }
-=======
 authors = [
     "Paul Hauner <paul@paulhauner.com>",
     "Luke Anderson <luke@sigmaprime.io>",
 ]
-edition = "2021"
->>>>>>> f284e0e2
+edition = { workspace = true }
 
 [dependencies]
 bls = { workspace = true }
@@ -22,7 +17,6 @@
 directory = { workspace = true }
 eth2_wallet = { workspace = true }
 eth2_wallet_manager = { path = "../common/eth2_wallet_manager" }
-<<<<<<< HEAD
 validator_dir = { workspace = true }
 tokio = { workspace = true }
 eth2_keystore = { workspace = true }
@@ -35,21 +29,7 @@
 sensitive_url = { workspace = true }
 serde = { workspace = true }
 serde_json = { workspace = true }
-=======
-validator_dir = { path = "../common/validator_dir" }
-tokio = { version = "1.14.0", features = ["full"] }
-eth2_keystore = { path = "../crypto/eth2_keystore" }
-account_utils = { path = "../common/account_utils" }
-slashing_protection = { path = "../validator_client/slashing_protection" }
-eth2 = { path = "../common/eth2" }
-safe_arith = { path = "../consensus/safe_arith" }
-slot_clock = { path = "../common/slot_clock" }
-filesystem = { path = "../common/filesystem" }
-sensitive_url = { path = "../common/sensitive_url" }
-serde = { version = "1.0.116", features = ["derive"] }
-serde_json = "1.0.58"
-slog = { version = "2.5.2" }
->>>>>>> f284e0e2
+slog = { workspace = true }
 
 [dev-dependencies]
 tempfile = { workspace = true }