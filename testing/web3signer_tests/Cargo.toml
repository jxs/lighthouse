--- conflicted
+++ resolved
@@ -22,19 +22,9 @@
 environment = { workspace = true }
 account_utils = { workspace = true }
 serde = { workspace = true }
-serde_derive = "1.0.116"
-<<<<<<< HEAD
 serde_yaml = { workspace = true }
 eth2_network_config = { workspace = true }
 serde_json = { workspace = true }
 zip = { workspace = true }
 lazy_static = { workspace = true }
-parking_lot = { workspace = true }
-=======
-serde_yaml = "0.8.13"
-eth2_network_config = { path = "../../common/eth2_network_config" }
-serde_json = "1.0.58"
-zip = "0.6"
-lazy_static = "1.4.0"
-parking_lot = "0.12.0"
->>>>>>> f284e0e2
+parking_lot = { workspace = true }