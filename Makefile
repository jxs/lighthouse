--- conflicted
+++ resolved
@@ -206,14 +206,8 @@
 
 # Runs cargo audit (Audit Cargo.lock files for crates with security vulnerabilities reported to the RustSec Advisory Database)
 audit:
-<<<<<<< HEAD
 	cargo install --force cargo-audit
 	cargo audit
-=======
-	# cargo install --force cargo-audit
-	cargo audit --ignore RUSTSEC-2020-0071 --ignore RUSTSEC-2022-0093 \
-		--ignore RUSTSEC-2023-0052 --ignore RUSTSEC-2023-0053
->>>>>>> fa6003bb
 
 # Runs `cargo vendor` to make sure dependencies can be vendored for packaging, reproducibility and archival purpose.
 vendor:
